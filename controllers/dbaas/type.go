/*
Copyright 2022 The KubeBlocks Authors

Licensed under the Apache License, Version 2.0 (the "License");
you may not use this file except in compliance with the License.
You may obtain a copy of the License at

    http://www.apache.org/licenses/LICENSE-2.0

Unless required by applicable law or agreed to in writing, software
distributed under the License is distributed on an "AS IS" BASIS,
WITHOUT WARRANTIES OR CONDITIONS OF ANY KIND, either express or implied.
See the License for the specific language governing permissions and
limitations under the License.
*/

package dbaas

import (
	corev1 "k8s.io/api/core/v1"

	dbaasv1alpha1 "github.com/apecloud/kubeblocks/apis/dbaas/v1alpha1"
)

const (
	// name of our custom finalizer
	dbClusterFinalizerName    = "cluster.infracreate.com/finalizer"
	dbClusterDefFinalizerName = "clusterdefinition.infracreate.com/finalizer"
	appVersionFinalizerName   = "appversion.infracreate.com/finalizer"
	opsRequestFinalizerName   = "opsrequest.infracreate.com/finalizer"

	// label keys
	clusterDefLabelKey         = "clusterdefinition.infracreate.com/name"
	appVersionLabelKey         = "appversion.infracreate.com/name"
	appInstanceLabelKey        = "app.kubernetes.io/instance"
	appComponentLabelKey       = "app.kubernetes.io/component-name"
	appNameLabelKey            = "app.kubernetes.io/name"
	statefulSetPodNameLabelKey = "statefulset.kubernetes.io/pod-name"
	consensusSetRoleLabelKey   = "cs.dbaas.infracreate.com/role"
	clusterLabelKey            = "cluster.infracreate.com/name"
)

type MonitorConfig struct {
	Enable     bool   `json:"enable"`
	ScrapePort int    `json:"scrapePort,omitempty"`
	ScrapePath string `json:"scrapePath,omitempty"`
}

type Component struct {
<<<<<<< HEAD
	ClusterDefName       string                                 `json:"clusterDefName,omitempty"`
	ClusterType          string                                 `json:"clusterType,omitempty"`
	Name                 string                                 `json:"name,omitempty"`
	Type                 string                                 `json:"type,omitempty"`
	MinAvailable         int                                    `json:"minAvailable,omitempty"`
	MaxAvailable         int                                    `json:"maxAvailable,omitempty"`
	DefaultReplicas      int                                    `json:"defaultReplicas,omitempty"`
	Replicas             int                                    `json:"replicas,omitempty"`
	AntiAffinity         bool                                   `json:"antiAffinity,omitempty"`
	ComponentType        dbaasv1alpha1.ComponentType            `json:"componentType,omitempty"`
	ConsensusSpec        *dbaasv1alpha1.ConsensusSetSpec        `json:"consensusSpec,omitempty"`
	PodSpec              *corev1.PodSpec                        `json:"podSpec,omitempty"`
	Service              corev1.ServiceSpec                     `json:"service,omitempty"`
	Scripts              dbaasv1alpha1.ClusterDefinitionScripts `json:"scripts,omitempty"`
	VolumeClaimTemplates []corev1.PersistentVolumeClaimTemplate `json:"volumeClaimTemplates,omitempty"`
=======
	ClusterDefName       string                                    `json:"clusterDefName,omitempty"`
	ClusterType          string                                    `json:"clusterType,omitempty"`
	Name                 string                                    `json:"name,omitempty"`
	Type                 string                                    `json:"type,omitempty"`
	RoleGroupNames       []string                                  `json:"roleGroupNames,omitempty"`
	RoleGroups           []dbaasv1alpha1.ClusterRoleGroup          `json:"roleGroups,omitempty"`
	MinAvailable         int                                       `json:"minAvailable,omitempty"`
	MaxAvailable         int                                       `json:"maxAvailable,omitempty"`
	DefaultReplicas      int                                       `json:"defaultReplicas,omitempty"`
	IsStateless          bool                                      `json:"isStateless,omitempty"`
	IsQuorum             bool                                      `json:"isQuorum,omitempty"`
	Strategies           dbaasv1alpha1.ClusterDefinitionStrategies `json:"strategies,omitempty"`
	PodSpec              *corev1.PodSpec                           `json:"podSpec,omitempty"`
	Service              corev1.ServiceSpec                        `json:"service,omitempty"`
	Scripts              dbaasv1alpha1.ClusterDefinitionScripts    `json:"scripts,omitempty"`
	VolumeClaimTemplates []corev1.PersistentVolumeClaimTemplate    `json:"volumeClaimTemplates,omitempty"`
	Monitor              MonitorConfig                             `json:"monitor,omitempty"`
}

type RoleGroup struct {
	Name           string                                        `json:"name,omitempty"`
	Type           string                                        `json:"type,omitempty"`
	MinAvailable   int                                           `json:"minAvailable,omitempty"`
	MaxAvailable   int                                           `json:"maxAvailable,omitempty"`
	Replicas       int                                           `json:"replicas,omitempty"`
	UpdateStrategy dbaasv1alpha1.ClusterDefinitionUpdateStrategy `json:"updateStrategy,omitempty"`
	Scripts        dbaasv1alpha1.ClusterDefinitionScripts        `json:"scripts,omitempty"`
	Service        corev1.ServiceSpec                            `json:"service,omitempty"`
>>>>>>> 6848eee8
}<|MERGE_RESOLUTION|>--- conflicted
+++ resolved
@@ -47,7 +47,6 @@
 }
 
 type Component struct {
-<<<<<<< HEAD
 	ClusterDefName       string                                 `json:"clusterDefName,omitempty"`
 	ClusterType          string                                 `json:"clusterType,omitempty"`
 	Name                 string                                 `json:"name,omitempty"`
@@ -63,34 +62,5 @@
 	Service              corev1.ServiceSpec                     `json:"service,omitempty"`
 	Scripts              dbaasv1alpha1.ClusterDefinitionScripts `json:"scripts,omitempty"`
 	VolumeClaimTemplates []corev1.PersistentVolumeClaimTemplate `json:"volumeClaimTemplates,omitempty"`
-=======
-	ClusterDefName       string                                    `json:"clusterDefName,omitempty"`
-	ClusterType          string                                    `json:"clusterType,omitempty"`
-	Name                 string                                    `json:"name,omitempty"`
-	Type                 string                                    `json:"type,omitempty"`
-	RoleGroupNames       []string                                  `json:"roleGroupNames,omitempty"`
-	RoleGroups           []dbaasv1alpha1.ClusterRoleGroup          `json:"roleGroups,omitempty"`
-	MinAvailable         int                                       `json:"minAvailable,omitempty"`
-	MaxAvailable         int                                       `json:"maxAvailable,omitempty"`
-	DefaultReplicas      int                                       `json:"defaultReplicas,omitempty"`
-	IsStateless          bool                                      `json:"isStateless,omitempty"`
-	IsQuorum             bool                                      `json:"isQuorum,omitempty"`
-	Strategies           dbaasv1alpha1.ClusterDefinitionStrategies `json:"strategies,omitempty"`
-	PodSpec              *corev1.PodSpec                           `json:"podSpec,omitempty"`
-	Service              corev1.ServiceSpec                        `json:"service,omitempty"`
-	Scripts              dbaasv1alpha1.ClusterDefinitionScripts    `json:"scripts,omitempty"`
-	VolumeClaimTemplates []corev1.PersistentVolumeClaimTemplate    `json:"volumeClaimTemplates,omitempty"`
-	Monitor              MonitorConfig                             `json:"monitor,omitempty"`
-}
-
-type RoleGroup struct {
-	Name           string                                        `json:"name,omitempty"`
-	Type           string                                        `json:"type,omitempty"`
-	MinAvailable   int                                           `json:"minAvailable,omitempty"`
-	MaxAvailable   int                                           `json:"maxAvailable,omitempty"`
-	Replicas       int                                           `json:"replicas,omitempty"`
-	UpdateStrategy dbaasv1alpha1.ClusterDefinitionUpdateStrategy `json:"updateStrategy,omitempty"`
-	Scripts        dbaasv1alpha1.ClusterDefinitionScripts        `json:"scripts,omitempty"`
-	Service        corev1.ServiceSpec                            `json:"service,omitempty"`
->>>>>>> 6848eee8
+	Monitor              MonitorConfig                          `json:"monitor,omitempty"`
 }