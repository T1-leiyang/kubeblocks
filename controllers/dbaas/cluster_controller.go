--- conflicted
+++ resolved
@@ -117,7 +117,6 @@
 	return updateConsensusSetRoleLabel(cli, reqCtx.Ctx, podName, role)
 }
 
-<<<<<<< HEAD
 func updateReplicationSetRoleLabel(cli client.Client, ctx context.Context, podName types.NamespacedName, role string) error {
 	pod := &corev1.Pod{}
 	if err := cli.Get(ctx, podName, pod); err != nil {
@@ -133,8 +132,6 @@
 	return nil
 }
 
-=======
->>>>>>> cc96cfeb
 func updateConsensusSetRoleLabel(cli client.Client, ctx context.Context, podName types.NamespacedName, role string) error {
 	// get pod
 	pod := &corev1.Pod{}
@@ -142,11 +139,7 @@
 		return err
 	}
 
-<<<<<<< HEAD
-	// update label
-=======
 	// update pod role label
->>>>>>> cc96cfeb
 	patch := client.MergeFrom(pod.DeepCopy())
 	pod.Labels[consensusSetRoleLabelKey] = role
 	err := cli.Patch(ctx, pod, patch)
@@ -175,15 +168,9 @@
 
 	// get all role names
 	leaderName := componentDef.ConsensusSpec.Leader.Name
-<<<<<<< HEAD
-	followerNames := make([]string, 0)
-	for _, follower := range componentDef.ConsensusSpec.Followers {
-		followerNames = append(followerNames, follower.Name)
-=======
 	followersMap := make(map[string]dbaasv1alpha1.ConsensusMember, 0)
 	for _, follower := range componentDef.ConsensusSpec.Followers {
 		followersMap[follower.Name] = follower
->>>>>>> cc96cfeb
 	}
 	learnerName := ""
 	if componentDef.ConsensusSpec.Learner != nil {
@@ -200,40 +187,23 @@
 			Type:  typeName,
 			Phase: dbaasv1alpha1.RunningPhase,
 			ConsensusSetStatus: &dbaasv1alpha1.ConsensusSetStatus{
-<<<<<<< HEAD
-				Leader: consensusSetStatusDefaultPodName,
-=======
 				Leader: dbaasv1alpha1.ConsensusMemberStatus{
 					Pod: consensusSetStatusDefaultPodName,
 				},
->>>>>>> cc96cfeb
 			},
 		}
 	}
 	componentStatus := cluster.Status.Components[componentName]
 	if componentStatus.ConsensusSetStatus == nil {
 		componentStatus.ConsensusSetStatus = &dbaasv1alpha1.ConsensusSetStatus{
-<<<<<<< HEAD
-			Leader: consensusSetStatusDefaultPodName,
-=======
 			Leader: dbaasv1alpha1.ConsensusMemberStatus{
 				Pod: consensusSetStatusDefaultPodName,
 			},
->>>>>>> cc96cfeb
 		}
 	}
 	consensusSetStatus := componentStatus.ConsensusSetStatus
 
 	resetLeader := func() {
-<<<<<<< HEAD
-		if consensusSetStatus.Leader == pod.Name {
-			consensusSetStatus.Leader = consensusSetStatusDefaultPodName
-		}
-	}
-	resetLearner := func() {
-		if consensusSetStatus.Learner == pod.Name {
-			consensusSetStatus.Learner = consensusSetStatusDefaultPodName
-=======
 		if consensusSetStatus.Leader.Pod == pod.Name {
 			consensusSetStatus.Leader.Pod = consensusSetStatusDefaultPodName
 			consensusSetStatus.Leader.AccessMode = dbaasv1alpha1.None
@@ -243,30 +213,16 @@
 	resetLearner := func() {
 		if consensusSetStatus.Learner != nil && consensusSetStatus.Learner.Pod == pod.Name {
 			consensusSetStatus.Learner = nil
->>>>>>> cc96cfeb
 		}
 	}
 
 	resetFollower := func() {
-<<<<<<< HEAD
-		for index, pName := range consensusSetStatus.Followers {
-			if pName == pod.Name {
-=======
 		for index, member := range consensusSetStatus.Followers {
 			if member.Pod == pod.Name {
->>>>>>> cc96cfeb
 				consensusSetStatus.Followers = append(consensusSetStatus.Followers[:index], consensusSetStatus.Followers[index+1:]...)
 			}
 		}
 	}
-<<<<<<< HEAD
-	// set pod.Name to the right status field
-	needUpdate := false
-	switch role {
-	case leaderName:
-		consensusSetStatus.Leader = pod.Name
-=======
-
 	// set pod.Name to the right status field
 	accessMode := dbaasv1alpha1.AccessMode("")
 	needUpdate := false
@@ -276,14 +232,10 @@
 		consensusSetStatus.Leader.AccessMode = componentDef.ConsensusSpec.Leader.AccessMode
 		consensusSetStatus.Leader.Name = componentDef.ConsensusSpec.Leader.Name
 		accessMode = componentDef.ConsensusSpec.Leader.AccessMode
->>>>>>> cc96cfeb
 		resetLearner()
 		resetFollower()
 		needUpdate = true
 	case learnerName:
-<<<<<<< HEAD
-		consensusSetStatus.Learner = pod.Name
-=======
 		if consensusSetStatus.Learner == nil {
 			consensusSetStatus.Learner = &dbaasv1alpha1.ConsensusMemberStatus{}
 		}
@@ -291,27 +243,10 @@
 		consensusSetStatus.Learner.AccessMode = componentDef.ConsensusSpec.Learner.AccessMode
 		consensusSetStatus.Learner.Name = componentDef.ConsensusSpec.Learner.Name
 		accessMode = componentDef.ConsensusSpec.Learner.AccessMode
->>>>>>> cc96cfeb
 		resetLeader()
 		resetFollower()
 		needUpdate = true
 	default:
-<<<<<<< HEAD
-		for _, name := range followerNames {
-			if role == name {
-				exist := false
-				for _, pName := range consensusSetStatus.Followers {
-					if pName == pod.Name {
-						exist = true
-					}
-				}
-				if !exist {
-					consensusSetStatus.Followers = append(consensusSetStatus.Followers, pod.Name)
-					resetLeader()
-					resetLearner()
-					needUpdate = true
-				}
-=======
 		if follower, ok := followersMap[role]; ok {
 			exist := false
 			for _, member := range consensusSetStatus.Followers {
@@ -330,16 +265,12 @@
 				resetLeader()
 				resetLearner()
 				needUpdate = true
->>>>>>> cc96cfeb
 			}
 		}
 	}
 
 	// finally, update cluster status
 	if needUpdate {
-<<<<<<< HEAD
-		return cli.Status().Patch(ctx, cluster, patch)
-=======
 		err = cli.Status().Patch(ctx, cluster, patch)
 		if err != nil {
 			return err
@@ -349,21 +280,14 @@
 		patchAccessMode := client.MergeFrom(pod.DeepCopy())
 		pod.Labels[consensusSetAccessModeLabelKey] = string(accessMode)
 		return cli.Patch(ctx, pod, patchAccessMode)
->>>>>>> cc96cfeb
 	}
 
 	return nil
 }
 
-<<<<<<< HEAD
-//+kubebuilder:rbac:groups=dbaas.infracreate.com,resources=clusters,verbs=get;list;watch;create;update;patch;delete
-//+kubebuilder:rbac:groups=dbaas.infracreate.com,resources=clusters/status,verbs=get;update;patch
-//+kubebuilder:rbac:groups=dbaas.infracreate.com,resources=clusters/finalizers,verbs=update
-=======
 //+kubebuilder:rbac:groups=dbaas.kubeblocks.io,resources=clusters,verbs=get;list;watch;create;update;patch;delete
 //+kubebuilder:rbac:groups=dbaas.kubeblocks.io,resources=clusters/status,verbs=get;update;patch
 //+kubebuilder:rbac:groups=dbaas.kubeblocks.io,resources=clusters/finalizers,verbs=update
->>>>>>> cc96cfeb
 //+kubebuilder:rbac:groups=apps,resources=deployments;statefulsets,verbs=get;list;watch;create;update;patch;delete
 //+kubebuilder:rbac:groups=apps,resources=deployments/status;statefulsets/status,verbs=get
 //+kubebuilder:rbac:groups=apps,resources=deployments/finalizers;statefulsets/finalizers,verbs=update
@@ -596,22 +520,6 @@
 	}
 
 	inNS := client.InNamespace(cluster.Namespace)
-<<<<<<< HEAD
-	for _, component := range clusterDef.Spec.Components {
-		ml := client.MatchingLabels{
-			appInstanceLabelKey: fmt.Sprintf("%s-%s", cluster.GetName(), component.TypeName),
-			appNameLabelKey:     fmt.Sprintf("%s-%s", clusterDef.Spec.Type, clusterDef.Name),
-		}
-
-		pvcList := &corev1.PersistentVolumeClaimList{}
-		if err := r.List(reqCtx.Ctx, pvcList, inNS, ml); err != nil {
-			return err
-		}
-		for _, pvc := range pvcList.Items {
-			if err := r.Delete(reqCtx.Ctx, &pvc); err != nil {
-				return err
-			}
-=======
 	ml := client.MatchingLabels{
 		appInstanceLabelKey: cluster.GetName(),
 		appNameLabelKey:     fmt.Sprintf("%s-%s", clusterDef.Spec.Type, clusterDef.Name),
@@ -624,7 +532,6 @@
 	for _, pvc := range pvcList.Items {
 		if err := r.Delete(reqCtx.Ctx, &pvc); err != nil {
 			return err
->>>>>>> cc96cfeb
 		}
 	}
 	return nil
@@ -726,25 +633,6 @@
 		// when component phase is changed, set needSyncStatusComponent to true, then patch cluster.status
 		if ok := r.patchStatusComponentsWithStatefulSet(cluster, &v, componentIsRunning); ok {
 			needSyncStatusComponent = true
-		}
-		// if v is consensusSet
-		typeName := getComponentTypeName(*cluster, v.Labels[appComponentLabelKey])
-		componentDef, err := getComponent(ctx, r.Client, cluster, typeName)
-		if err != nil {
-			return false, err
-		}
-
-		switch componentDef.ComponentType {
-		case dbaasv1alpha1.Consensus:
-			end, err := handleConsensusSetUpdate(ctx, r.Client, cluster, &v)
-			if err != nil {
-				return false, err
-			}
-			if !end {
-				isOk = false
-			}
-		case dbaasv1alpha1.Stateful:
-			// TODO wait other component type added
 		}
 	}
 
