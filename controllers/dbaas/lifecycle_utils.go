--- conflicted
+++ resolved
@@ -472,21 +472,6 @@
 	cluster *dbaasv1alpha1.Cluster) (*intctrlutil.Task, error) {
 	rootTask := intctrlutil.NewTask()
 
-<<<<<<< HEAD
-=======
-	var orderedComponentNames []string
-	if clusterDefinition.Spec.Cluster != nil {
-		orderedComponentNames = clusterDefinition.Spec.Cluster.Strategies.Create.Order
-	}
-	components := clusterDefinition.Spec.Components
-
-	if len(orderedComponentNames) == 0 {
-		for _, comp := range clusterDefinition.Spec.Components {
-			orderedComponentNames = append(orderedComponentNames, comp.TypeName)
-		}
-	}
-
->>>>>>> 40c517b7
 	applyObjs := make([]client.Object, 0, 3)
 	cacheCtx := map[string]interface{}{}
 
