--- conflicted
+++ resolved
@@ -289,16 +289,10 @@
 		MinAvailable:    clusterDefComp.MinAvailable,
 		MaxAvailable:    clusterDefComp.MaxAvailable,
 		DefaultReplicas: clusterDefComp.DefaultReplicas,
-<<<<<<< HEAD
 		Replicas:        clusterDefComp.DefaultReplicas,
 		AntiAffinity:    clusterDefComp.AntiAffinity,
 		ComponentType:   clusterDefComp.ComponentType,
 		ConsensusSpec:   clusterDefComp.ConsensusSpec,
-=======
-		IsStateless:     clusterDefComp.IsStateless,
-		IsQuorum:        clusterDefComp.IsQuorum,
-		Strategies:      clusterDefComp.Strategies,
->>>>>>> 425ab23e
 		PodSpec:         clusterDefComp.PodSpec,
 		Service:         clusterDefComp.Service,
 		ReadonlyService: clusterDefComp.ReadonlyService,
@@ -383,7 +377,6 @@
 		if clusterComp.Resources.Requests != nil || clusterComp.Resources.Limits != nil {
 			component.PodSpec.Containers[0].Resources = clusterComp.Resources
 		}
-<<<<<<< HEAD
 
 		// respect user's declaration
 		if clusterComp.ServiceType != "" {
@@ -392,8 +385,7 @@
 		if clusterComp.ReadonlyServiceType != nil {
 			component.ReadonlyService.Type = *clusterComp.ReadonlyServiceType
 		}
-=======
-		component.RoleGroups = clusterComp.RoleGroups
+
 		if clusterComp.Affinity != nil {
 			affinity = clusterComp.Affinity
 		}
@@ -403,7 +395,6 @@
 	}
 	if len(component.PodSpec.TopologySpreadConstraints) == 0 && affinity != nil {
 		component.PodSpec.TopologySpreadConstraints = buildPodTopologySpreadConstraints(cluster, affinity, component)
->>>>>>> 425ab23e
 	}
 
 	// TODO(zhixu.zt) We need to reserve the VolumeMounts of the container for ConfigMap or Secret,
@@ -455,19 +446,11 @@
 		appVersionComponent := getAppVersionComponentByType(appVersion.Spec.Components, componentName)
 
 		if useDefaultComp {
-<<<<<<< HEAD
-			buildTask(mergeComponents(clusterDefinition, &component, appVersionComponent, nil))
+			buildTask(mergeComponents(cluster, clusterDefinition, &component, appVersionComponent, nil))
 		} else {
 			clusterComps := getClusterComponentsByType(cluster.Spec.Components, componentName)
 			for _, clusterComp := range clusterComps {
-				buildTask(mergeComponents(clusterDefinition, &component, appVersionComponent, clusterComp))
-=======
-			buildTask(mergeComponents(cluster, clusterDefinition, clusterDefComponent, appVersionComponent, nil), orderedRoleGroupNames)
-		} else {
-			clusterComps := getClusterComponentsByType(cluster.Spec.Components, componentName)
-			for _, clusterComp := range clusterComps {
-				buildTask(mergeComponents(cluster, clusterDefinition, clusterDefComponent, appVersionComponent, clusterComp), orderedRoleGroupNames)
->>>>>>> 425ab23e
+				buildTask(mergeComponents(cluster, clusterDefinition, &component, appVersionComponent, clusterComp))
 			}
 		}
 	}
