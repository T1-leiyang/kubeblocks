/*
Copyright 2022 The KubeBlocks Authors

Licensed under the Apache License, Version 2.0 (the "License");
you may not use this file except in compliance with the License.
You may obtain a copy of the License at

    http://www.apache.org/licenses/LICENSE-2.0

Unless required by applicable law or agreed to in writing, software
distributed under the License is distributed on an "AS IS" BASIS,
WITHOUT WARRANTIES OR CONDITIONS OF ANY KIND, either express or implied.
See the License for the specific language governing permissions and
limitations under the License.
*/

package dbaas

import (
	"context"
	"database/sql"
	"database/sql/driver"
	"fmt"
	"net"
	"os/exec"
	"reflect"
	"strconv"
	"strings"
	"time"

	"github.com/go-sql-driver/mysql"
	"github.com/pkg/errors"
	"github.com/sethvargo/go-password/password"

	policyv1 "k8s.io/api/policy/v1"

	. "github.com/onsi/ginkgo"
	. "github.com/onsi/gomega"
	appsv1 "k8s.io/api/apps/v1"
	corev1 "k8s.io/api/core/v1"
	storagev1 "k8s.io/api/storage/v1"
	apierrors "k8s.io/apimachinery/pkg/api/errors"
	"k8s.io/apimachinery/pkg/api/resource"
	metav1 "k8s.io/apimachinery/pkg/apis/meta/v1"
	"k8s.io/apimachinery/pkg/types"
	"k8s.io/apimachinery/pkg/util/yaml"
	"sigs.k8s.io/controller-runtime/pkg/client"

	dbaasv1alpha1 "github.com/apecloud/kubeblocks/apis/dbaas/v1alpha1"
)

var _ = Describe("Cluster Controller", func() {

	const timeout = time.Second * 10
	const interval = time.Second * 1
	const waitDuration = time.Second * 3

	const leader = "leader"
	const follower = "follower"

	clusterObjKey := types.NamespacedName{
		Name:      "my-cluster",
		Namespace: "default",
	}

	checkedCreateObj := func(obj client.Object) error {
		if err := k8sClient.Create(context.Background(), obj); err != nil && !apierrors.IsAlreadyExists(err) {
			return err
		}
		return nil
	}

	assureDefaultStorageClassObj := func() *storagev1.StorageClass {
		By("By assure an default storageClass")
		scYAML := `
apiVersion: storage.k8s.io/v1
kind: StorageClass
metadata:
  name: csi-hostpath-sc
  annotations:
    storageclass.kubernetes.io/is-default-class: "true"
provisioner: hostpath.csi.k8s.io
reclaimPolicy: Delete
volumeBindingMode: Immediate
allowVolumeExpansion: true
`
		sc := &storagev1.StorageClass{}
		Expect(yaml.Unmarshal([]byte(scYAML), sc)).Should(Succeed())
		Expect(checkedCreateObj(sc)).Should(Succeed())
		return sc
	}

	assureCfgTplConfigMapObj := func(cmName string) *corev1.ConfigMap {
		By("By assure an cm obj")
		appVerYAML := `
apiVersion: v1
kind: ConfigMap
metadata:
  name: mysql-tree-node-template-8.0
  namespace: default
data:
  my.cnf: |-
    [mysqld]
    innodb-buffer-pool-size=512M
    log-bin=master-bin
    gtid_mode=OFF
    consensus_auto_leader_transfer=ON
    
    log-error=/data/mysql/log/mysqld.err
    character-sets-dir=/usr/share/mysql-8.0/charsets
    datadir=/data/mysql/data
    port=3306
    general_log=1
    general_log_file=/data/mysql/mysqld.log
    pid-file=/data/mysql/run/mysqld.pid
    server-id=1
    slow_query_log=1
    slow_query_log_file=/data/mysql/mysqld-slow.log
    socket=/data/mysql/tmp/mysqld.sock
    ssl-ca=/data/mysql/std_data/cacert.pem
    ssl-cert=/data/mysql/std_data/server-cert.pem
    ssl-key=/data/mysql/std_data/server-key.pem
    tmpdir=/data/mysql/tmp/
    loose-sha256_password_auto_generate_rsa_keys=0
    loose-caching_sha2_password_auto_generate_rsa_keys=0
    secure-file-priv=/data/mysql
    
    [client]
    password=
    user=root
    port=3306
    socket=/data/mysql/tmp/mysqld.sock
    host=localhost
`
		cfgCM := &corev1.ConfigMap{}
		Expect(yaml.Unmarshal([]byte(appVerYAML), cfgCM)).Should(Succeed())
		Expect(checkedCreateObj(cfgCM)).Should(Succeed())
		return cfgCM
	}

	// config template对于了container的mountPath
	// configTemplateRefs:
	// 	 - name: mysql-tree-node-template-8.0
	//     volumeName: config1
	//   - name: mysql-tree-node2
	//     volumeName: config2
	// for containner
	// volumeMounts:
	//   #将my.cnf configmap mount到pod的指定目录下，/data/config
	//   #在pod中，会存在file: /data/config/my.cnf.override
	//   #polardb-x在entrypoint的脚本会将my.cnf.override合并到/data/mysql/conf/my.cnf文件中
	//   - mountPath: /data/config
	//     name: config1
	//   - mountPath: /etc/config
	//	   name: config2
	assureClusterDefObj := func() *dbaasv1alpha1.ClusterDefinition {
		By("By assure an clusterDefinition obj")
		clusterDefYAML := `
apiVersion: dbaas.infracreate.com/v1alpha1
kind: ClusterDefinition
metadata:
  name: cluster-definition
spec:
  type: state.mysql-8
  components:
  - typeName: replicasets
    componentType: Stateful
    configTemplateRefs: 
    - name: mysql-tree-node-template-8.0 
      volumeName: mysql-config
    defaultReplicas: 1
    podSpec:
      containers:
      - name: mysql
        imagePullPolicy: IfNotPresent
        ports:
        - containerPort: 3306
          protocol: TCP
          name: mysql
        - containerPort: 13306
          protocol: TCP
          name: paxos
        volumeMounts:
          - mountPath: /var/lib/mysql
            name: data
          - mountPath: /var/log
            name: log
          - mountPath: /data/config
            name: mysql-config
        env:
          - name: "MYSQL_ROOT_PASSWORD"
            valueFrom:
              secretKeyRef:
                name: $(OPENDBAAS_MY_SECRET_NAME)
                key: password
        command: ["/usr/bin/bash", "-c"]
        args:
          - >
            cluster_info="";
            for (( i=0; i<$OPENDBAAS_REPLICASETS_PRIMARY_N; i++ )); do
              if [ $i -ne 0 ]; then
                cluster_info="$cluster_info;";
              fi;
              host=$(eval echo \$OPENDBAAS_REPLICASETS_PRIMARY_"$i"_HOSTNAME)
              cluster_info="$cluster_info$host:13306";
            done;
            idx=0;
            while IFS='-' read -ra ADDR; do
              for i in "${ADDR[@]}"; do
                idx=$i;
              done;
            done <<< "$OPENDBAAS_MY_POD_NAME";
            echo $idx;
            cluster_info="$cluster_info@$(($idx+1))";
            echo $cluster_info;
            docker-entrypoint.sh mysqld --cluster-start-index=1 --cluster-info="$cluster_info" --cluster-id=1
  - typeName: proxy
    componentType: Stateless
    defaultReplicas: 1
    podSpec:
      containers:
      - name: nginx
    service:
      ports:
      - protocol: TCP
        port: 80
`
		clusterDefinition := &dbaasv1alpha1.ClusterDefinition{}
		Expect(yaml.Unmarshal([]byte(clusterDefYAML), clusterDefinition)).Should(Succeed())
		Expect(checkedCreateObj(clusterDefinition)).Should(Succeed())
		return clusterDefinition
	}

	assureAppVersionObj := func() *dbaasv1alpha1.AppVersion {
		By("By assure an appVersion obj")
		appVerYAML := `
apiVersion: dbaas.infracreate.com/v1alpha1
kind:       AppVersion
metadata:
  name:     app-version
spec:
  clusterDefinitionRef: cluster-definition
  components:
  - type: replicasets
    configTemplateRefs: 
    - name: mysql-tree-node-template-8.0 
      volumeName: mysql-config
    podSpec:
      containers:
      - name: mysql
        image: registry.jihulab.com/infracreate/mysql-server/mysql/wesql-server-arm:latest
  - type: proxy
    podSpec: 
      containers:
      - name: nginx
        image: nginx
`
		appVersion := &dbaasv1alpha1.AppVersion{}
		Expect(yaml.Unmarshal([]byte(appVerYAML), appVersion)).Should(Succeed())
		Expect(checkedCreateObj(appVersion)).Should(Succeed())
		return appVersion
	}

	newClusterObj := func(
		clusterDefObj *dbaasv1alpha1.ClusterDefinition,
		appVersionObj *dbaasv1alpha1.AppVersion,
	) (*dbaasv1alpha1.Cluster, *dbaasv1alpha1.ClusterDefinition, *dbaasv1alpha1.AppVersion, types.NamespacedName) {
		// setup Cluster obj required default ClusterDefinition and AppVersion objects if not provided
		if clusterDefObj == nil {
			assureCfgTplConfigMapObj("")
			clusterDefObj = assureClusterDefObj()
		}
		if appVersionObj == nil {
			appVersionObj = assureAppVersionObj()
		}

		randomStr, _ := password.Generate(6, 0, 0, true, false)
		key := types.NamespacedName{
			Name:      "cluster" + randomStr,
			Namespace: "default",
		}

		return &dbaasv1alpha1.Cluster{
			TypeMeta: metav1.TypeMeta{
				APIVersion: "dbaas.infracreate.com/v1alpha1",
				Kind:       "Cluster",
			},
			ObjectMeta: metav1.ObjectMeta{
				Name:      key.Name,
				Namespace: key.Namespace,
			},
			Spec: dbaasv1alpha1.ClusterSpec{
				ClusterDefRef: clusterDefObj.GetName(),
				AppVersionRef: appVersionObj.GetName(),
			},
		}, clusterDefObj, appVersionObj, key
	}

	deleteClusterNWait := func(key types.NamespacedName) error {
		Expect(func() error {
			f := &dbaasv1alpha1.Cluster{}
			if err := k8sClient.Get(context.Background(), key, f); err != nil {
				return client.IgnoreNotFound(err)
			}
			return k8sClient.Delete(context.Background(), f)
		}()).Should(Succeed())

		var err error
		f := &dbaasv1alpha1.Cluster{}
		eta := time.Now().Add(waitDuration)
		for err = k8sClient.Get(context.Background(), key, f); err == nil && time.Now().Before(eta); err = k8sClient.Get(context.Background(), key, f) {
			f = &dbaasv1alpha1.Cluster{}
		}
		return client.IgnoreNotFound(err)
	}

<<<<<<< HEAD
	// Consensus associate objs
	// ClusterDefinition with componentType = Consensus
	assureClusterDefWithConsensusObj := func() *dbaasv1alpha1.ClusterDefinition {
		By("By assure an clusterDefinition obj with componentType = Consensus")
		clusterDefYAML := `
apiVersion: dbaas.infracreate.com/v1alpha1
kind: ClusterDefinition
metadata:
  name: cluster-definition-consensus
spec:
  type: state.mysql-8
  components:
  - typeName: replicasets
    componentType: Consensus
    consensusSpec:
      leader:
        name: "leader"
        accessMode: ReadWrite
      followers:
      - name: "follower"
        accessMode: Readonly
      updateStrategy: BestEffortParallel
    service:
      ports:
      - protocol: TCP
        port: 3306
    defaultReplicas: 3
    podSpec:
      containers:
      - name: mysql
        imagePullPolicy: IfNotPresent
        ports:
        - containerPort: 3306
          protocol: TCP
          name: mysql
        - containerPort: 13306
          protocol: TCP
          name: paxos
        env:
        - name: MYSQL_ROOT_HOST
          value: '%'
        - name: MYSQL_ROOT_USER
          value: root
        - name: MYSQL_ROOT_PASSWORD
        - name: MYSQL_ALLOW_EMPTY_PASSWORD
          value: "yes"
        - name: MYSQL_DATABASE
          value: mydb
        - name: MYSQL_USER
          value: u1
        - name: MYSQL_PASSWORD
          value: u1
        - name: CLUSTER_ID
          value: "1"
        - name: CLUSTER_START_INDEX
          value: "1"
        - name: REPLICATIONUSER
          value: replicator
        - name: REPLICATION_PASSWORD
        - name: MYSQL_TEMPLATE_CONFIG
        - name: MYSQL_CUSTOM_CONFIG
        - name: MYSQL_DYNAMIC_CONFIG
        command: ["/bin/bash", "-c"]
        args:
          - >
            cluster_info="";
            for (( i=0; i<$OPENDBAAS_REPLICASETS_N; i++ )); do
              if [ $i -ne 0 ]; then
                cluster_info="$cluster_info;";
              fi;
              host=$(eval echo \$OPENDBAAS_REPLICASETS_"$i"_HOSTNAME)
              cluster_info="$cluster_info$host:13306";
            done;
            idx=0;
            while IFS='-' read -ra ADDR; do
              for i in "${ADDR[@]}"; do
                idx=$i;
              done;
            done <<< "$OPENDBAAS_MY_POD_NAME";
            echo $idx;
            cluster_info="$cluster_info@$(($idx+1))";
            echo $cluster_info;
            docker-entrypoint.sh mysqld --cluster-start-index=1 --cluster-info="$cluster_info" --cluster-id=1
  connectionCredential:
    user: root
`
		clusterDefinition := &dbaasv1alpha1.ClusterDefinition{}
		Expect(yaml.Unmarshal([]byte(clusterDefYAML), clusterDefinition)).Should(Succeed())
		Expect(checkedCreateObj(clusterDefinition)).Should(Succeed())
		return clusterDefinition
	}

	assureAppVersionWithConsensusObj := func() *dbaasv1alpha1.AppVersion {
		By("By assure an appVersion obj with componentType = Consensus")
		appVerYAML := `
apiVersion: dbaas.infracreate.com/v1alpha1
kind:       AppVersion
metadata:
  name:     app-version-consensus
spec:
  clusterDefinitionRef: cluster-definition-consensus
  components:
  - type: replicasets
    podSpec:
      containers:
      - name: mysql
        image: docker.io/infracreate/wesql-server-8.0:0.1-SNAPSHOT
        imagePullPolicy: IfNotPresent
`
		appVersion := &dbaasv1alpha1.AppVersion{}
		Expect(yaml.Unmarshal([]byte(appVerYAML), appVersion)).Should(Succeed())
		Expect(checkedCreateObj(appVersion)).Should(Succeed())
		return appVersion
	}

	newClusterWithConsensusObj := func(
		clusterDefObj *dbaasv1alpha1.ClusterDefinition,
		appVersionObj *dbaasv1alpha1.AppVersion,
	) (*dbaasv1alpha1.Cluster, *dbaasv1alpha1.ClusterDefinition, *dbaasv1alpha1.AppVersion, types.NamespacedName) {
		// setup Cluster obj required default ClusterDefinition and AppVersion objects if not provided
		if clusterDefObj == nil {
			assureCfgTplConfigMapObj("")
			clusterDefObj = assureClusterDefWithConsensusObj()
		}
		if appVersionObj == nil {
			appVersionObj = assureAppVersionWithConsensusObj()
		}

		randomStr, _ := password.Generate(6, 0, 0, true, false)
		key := types.NamespacedName{
			Name:      "cluster" + randomStr,
			Namespace: "default",
		}

		return &dbaasv1alpha1.Cluster{
			TypeMeta: metav1.TypeMeta{
				APIVersion: "dbaas.infracreate.com/v1alpha1",
				Kind:       "Cluster",
			},
			ObjectMeta: metav1.ObjectMeta{
				Name:      key.Name,
				Namespace: key.Namespace,
			},
			Spec: dbaasv1alpha1.ClusterSpec{
				ClusterDefRef: clusterDefObj.GetName(),
				AppVersionRef: appVersionObj.GetName(),
				Components: []dbaasv1alpha1.ClusterComponent{
					{
						Name: "wesql-test",
						Type: "replicasets",
						VolumeClaimTemplates: []dbaasv1alpha1.ClusterComponentVolumeClaimTemplate{
							{
								Name: "data",
								Spec: corev1.PersistentVolumeClaimSpec{
									AccessModes: []corev1.PersistentVolumeAccessMode{
										corev1.ReadWriteOnce,
									},
									Resources: corev1.ResourceRequirements{
										Requests: corev1.ResourceList{
											corev1.ResourceStorage: resource.MustParse("1Gi"),
										},
									},
								},
							},
						},
					},
				},
			},
		}, clusterDefObj, appVersionObj, key
=======
	isCMAvailable := func() bool {
		csList := &corev1.ComponentStatusList{}
		_ = k8sClient.List(context.Background(), csList)
		isCMAvailable := false
		for _, cs := range csList.Items {
			if cs.Name != "controller-manager" {
				continue
			}
			for _, cond := range cs.Conditions {
				if cond.Type == "Healthy" && cond.Status == "True" {
					isCMAvailable = true
					break
				}
			}
		}
		return isCMAvailable
>>>>>>> 40c517b7
	}

	BeforeEach(func() {
		// Add any steup steps that needs to be executed before each test
	})

	AfterEach(func() {
		// Add any teardown steps that needs to be executed after each test
		By("AfterEach scope")
		Eventually(func() error {
			return deleteClusterNWait(clusterObjKey)
		}, timeout, interval).Should(Succeed())
	})

	Context("When creating cluster", func() {
		It("Should success with no error", func() {
			By("By creating a cluster")
			toCreate, _, _, key := newClusterObj(nil, nil)
			Expect(k8sClient.Create(context.Background(), toCreate)).Should(Succeed())

			By("Deleting the scope")
			Eventually(func() error {
				return deleteClusterNWait(key)
			}, timeout, interval).Should(Succeed())
		})
	})

	Context("When deleting cluster", func() {
		It("Should delete cluster resources according to termination policy", func() {
			By("By creating a cluster")
			toCreate, _, _, key := newClusterObj(nil, nil)

			toCreate.Spec.TerminationPolicy = dbaasv1alpha1.DoNotTerminate

			Expect(k8sClient.Create(context.Background(), toCreate)).Should(Succeed())

			fetchedG1 := &dbaasv1alpha1.Cluster{}

			Eventually(func() bool {
				_ = k8sClient.Get(context.Background(), key, fetchedG1)
				return fetchedG1.Status.ObservedGeneration == 1
			}, timeout, interval).Should(BeTrue())

			fetchedG1.Spec.TerminationPolicy = dbaasv1alpha1.Halt
			Expect(k8sClient.Update(context.Background(), fetchedG1)).Should(Succeed())

			fetchedG2 := &dbaasv1alpha1.Cluster{}

			Eventually(func() bool {
				_ = k8sClient.Get(context.Background(), key, fetchedG2)
				return fetchedG2.Status.ObservedGeneration == 2
			}, timeout, interval).Should(BeTrue())

			By("Deleting the cluster")
			Eventually(func() bool {
				if err := deleteClusterNWait(key); err != nil {
					return false
				}
				tmp := &dbaasv1alpha1.Cluster{}
				err := k8sClient.Get(context.Background(), key, tmp)
				return apierrors.IsNotFound(err)
			}, timeout, interval).Should(BeTrue())
		})
	})

	Context("When updating cluster replicas", func() {
		It("Should create/delete pod to the replicas number", func() {
			By("By creating a cluster")
			toCreate, _, _, key := newClusterObj(nil, nil)
			Expect(k8sClient.Create(context.Background(), toCreate)).Should(Succeed())

			fetchedG1 := &dbaasv1alpha1.Cluster{}

			Eventually(func() bool {
				_ = k8sClient.Get(context.Background(), key, fetchedG1)
				return fetchedG1.Status.ObservedGeneration == 1
			}, timeout, interval).Should(BeTrue())

			stsList := &appsv1.StatefulSetList{}
			Eventually(func() bool {
				Expect(k8sClient.List(context.Background(), stsList, client.MatchingLabels{
					"app.kubernetes.io/instance": key.Name,
				}, client.InNamespace(key.Namespace))).Should(Succeed())
				return len(stsList.Items) != 0
			}, timeout, interval).Should(BeTrue())

			By("By updating replica")
			if fetchedG1.Spec.Components == nil {
				fetchedG1.Spec.Components = []dbaasv1alpha1.ClusterComponent{}
			}
			updatedReplicas := 5
			fetchedG1.Spec.Components = append(fetchedG1.Spec.Components, dbaasv1alpha1.ClusterComponent{
				Name:     "replicasets",
				Type:     "replicasets",
				Replicas: updatedReplicas,
			})
			Expect(k8sClient.Update(context.Background(), fetchedG1)).Should(Succeed())

			fetchedG2 := &dbaasv1alpha1.Cluster{}
			Eventually(func() bool {
				_ = k8sClient.Get(context.Background(), key, fetchedG2)
				return fetchedG2.Status.ObservedGeneration == 2
			}, timeout*2, interval).Should(BeTrue())

			Eventually(func() bool {
				Expect(k8sClient.List(context.Background(), stsList, client.MatchingLabels{
					"app.kubernetes.io/instance": key.Name,
				}, client.InNamespace(key.Namespace))).Should(Succeed())
				Expect(len(stsList.Items) != 0).Should(BeTrue())
				return int(*stsList.Items[0].Spec.Replicas) == updatedReplicas
			}, timeout, interval).Should(BeTrue())

			By("Deleting the scope")
			Eventually(func() error {
				return deleteClusterNWait(key)
			}, timeout, interval).Should(Succeed())
		})
	})

	Context("When creating cluster", func() {
		It("Should create deployment if component is stateless", func() {
			By("By creating a cluster")
			toCreate, _, _, key := newClusterObj(nil, nil)
			Expect(k8sClient.Create(context.Background(), toCreate)).Should(Succeed())

			fetchedG1 := &dbaasv1alpha1.Cluster{}

			Eventually(func() bool {
				_ = k8sClient.Get(context.Background(), key, fetchedG1)
				return fetchedG1.Status.ObservedGeneration == 1
			}, timeout, interval).Should(BeTrue())

			deployList := &appsv1.DeploymentList{}
			Eventually(func() bool {
				Expect(k8sClient.List(context.Background(), deployList, client.MatchingLabels{
					"app.kubernetes.io/instance": key.Name,
				}, client.InNamespace(key.Namespace))).Should(Succeed())
				return len(deployList.Items) != 0
			}, timeout, interval).Should(BeTrue())

			By("Deleting the scope")
			Eventually(func() error {
				return deleteClusterNWait(key)
			}, timeout, interval).Should(Succeed())
		})
	})

	Context("When creating cluster", func() {
		It("Should create pdb if updateStrategy exists", func() {
			By("By creating a cluster")
			toCreate, _, _, key := newClusterObj(nil, nil)
			Expect(k8sClient.Create(context.Background(), toCreate)).Should(Succeed())

			fetchedG1 := &dbaasv1alpha1.Cluster{}

			Eventually(func() bool {
				_ = k8sClient.Get(context.Background(), key, fetchedG1)
				return fetchedG1.Status.ObservedGeneration == 1
			}, timeout, interval).Should(BeTrue())

			pdbList := &policyv1.PodDisruptionBudgetList{}
			Eventually(func() bool {
				Expect(k8sClient.List(context.Background(), pdbList, client.MatchingLabels{
					"app.kubernetes.io/instance": key.Name,
				}, client.InNamespace(key.Namespace))).Should(Succeed())
				return len(pdbList.Items) != 0
			}, timeout, interval).Should(BeTrue())

			By("Deleting the scope")
			Eventually(func() error {
				return deleteClusterNWait(key)
			}, timeout, interval).Should(Succeed())
		})
	})

	Context("When creating cluster", func() {
		It("Should create service if service configured", func() {
			By("By creating a cluster")
			toCreate, _, _, key := newClusterObj(nil, nil)
			toCreate.Spec.Components = append(toCreate.Spec.Components, dbaasv1alpha1.ClusterComponent{
				Name: "proxy",
				Type: "proxy",

				ServiceType: "LoadBalancer",
			})
			Expect(k8sClient.Create(context.Background(), toCreate)).Should(Succeed())

			fetchedG1 := &dbaasv1alpha1.Cluster{}

			Eventually(func() bool {
				_ = k8sClient.Get(context.Background(), key, fetchedG1)
				return fetchedG1.Status.ObservedGeneration == 1
			}, timeout, interval).Should(BeTrue())

			svcList := &corev1.ServiceList{}
			Eventually(func() bool {
				Expect(k8sClient.List(context.Background(), svcList, client.MatchingLabels{
					"app.kubernetes.io/instance": key.Name,
				}, client.InNamespace(key.Namespace))).Should(Succeed())
				for _, svc := range svcList.Items {
					if svc.Spec.Type == "LoadBalancer" {
						return true
					}
				}
				return false
			}, timeout, interval).Should(BeTrue())

			By("Deleting the scope")
			Eventually(func() error {
				return deleteClusterNWait(key)
			}, timeout, interval).Should(Succeed())
		})
	})

	Context("When updating cluster", func() {
		It("Should update PVC request storage size accordingly", func() {
<<<<<<< HEAD
			// this test required controller-manager component
			By("Check available controller-manager status")
			if !hasStorage(assureDefaultStorageClassObj) {
				return
=======
			By("Check available storageclasses")
			scList := &storagev1.StorageClassList{}
			defaultStorageClass := &storagev1.StorageClass{}
			hasDefaultSC := false
			_ = k8sClient.List(context.Background(), scList)
			for _, sc := range scList.Items {
				annot := sc.Annotations
				if annot == nil {
					continue
				}
				if v, ok := annot["storageclass.kubernetes.io/is-default-class"]; ok && v == "true" {
					defaultStorageClass = &sc
					hasDefaultSC = true
					break
				}
			}
			if !hasDefaultSC {
				defaultStorageClass = assureDefaultStorageClassObj()
>>>>>>> 40c517b7
			}

			By("By creating a cluster with volume claim")
			toCreate, _, _, key := newClusterObj(nil, nil)
			toCreate.Spec.Components = make([]dbaasv1alpha1.ClusterComponent, 1)
			toCreate.Spec.Components[0] = dbaasv1alpha1.ClusterComponent{
				Name: "replicasets1",
				Type: "replicasets",
				VolumeClaimTemplates: []dbaasv1alpha1.ClusterComponentVolumeClaimTemplate{
					{
						Name: "data",
						Spec: &corev1.PersistentVolumeClaimSpec{
							AccessModes: []corev1.PersistentVolumeAccessMode{
								corev1.ReadWriteOnce,
							},
							Resources: corev1.ResourceRequirements{
								Requests: corev1.ResourceList{
									corev1.ResourceStorage: resource.MustParse("1Gi"),
								},
							},
						},
					},
					{
						Name: "log",
						Spec: &corev1.PersistentVolumeClaimSpec{
							AccessModes: []corev1.PersistentVolumeAccessMode{
								corev1.ReadWriteOnce,
							},
							StorageClassName: &defaultStorageClass.Name,
							Resources: corev1.ResourceRequirements{
								Requests: corev1.ResourceList{
									corev1.ResourceStorage: resource.MustParse("1Gi"),
								},
							},
						},
					},
				},
			}
			Expect(k8sClient.Create(ctx, toCreate)).Should(Succeed())

			fetchedG1 := &dbaasv1alpha1.Cluster{}

			Eventually(func() bool {
				_ = k8sClient.Get(context.Background(), key, fetchedG1)
				return fetchedG1.Status.ObservedGeneration == 1
			}, timeout, interval).Should(BeTrue())

			// this test required controller-manager component
			By("Check available controller-manager status")
			if !isCMAvailable() {
				By("The controller-manager is not available, test skipped")
				return
			}
			// TODO test the following contents in a real K8S cluster. testEnv is no controller-manager and scheduler components
			Eventually(func() bool {
				stsList := &appsv1.StatefulSetList{}
				Expect(k8sClient.List(context.Background(), stsList, client.MatchingLabels{
					"app.kubernetes.io/instance": key.Name,
				}, client.InNamespace(key.Namespace))).Should(Succeed())

				Expect(len(stsList.Items) == 1).Should(BeTrue())

				sts := &stsList.Items[0]
				Expect(sts.Spec.Replicas).ShouldNot(BeNil())
				return sts.Status.AvailableReplicas == *sts.Spec.Replicas
			}, timeout, interval).Should(BeTrue())

			Eventually(func() bool {
				pvcList := &corev1.PersistentVolumeClaimList{}
				Expect(k8sClient.List(context.Background(), pvcList, client.InNamespace(key.Namespace))).Should(Succeed())
				return len(pvcList.Items) != 0
			}, timeout*6, interval).Should(BeTrue())

			comp := &fetchedG1.Spec.Components[0]
			newStorageValue := resource.MustParse("2Gi")
			comp.VolumeClaimTemplates[0].Spec.Resources.Requests[corev1.ResourceStorage] = newStorageValue
			comp.VolumeClaimTemplates[1].Spec.Resources.Requests[corev1.ResourceStorage] = newStorageValue

			Expect(k8sClient.Update(ctx, fetchedG1)).Should(Succeed())

			fetchedG2 := &dbaasv1alpha1.Cluster{}
			Eventually(func() bool {
				_ = k8sClient.Get(context.Background(), key, fetchedG2)
				return fetchedG2.Status.ObservedGeneration == 2
			}, timeout*2, interval).Should(BeTrue())

			// sts := &appsv1.StatefulSet{}
			// stsKey := types.NamespacedName{
			// 	Namespace: key.Namespace,
			// 	Name: fmt.Sprintf("%s-%s-%s",
			// 		key.Name,
			// 		fetchedG2.Spec.Components[0].Type,
			// 		fetchedG2.Spec.Components[0].Name),
			// }
			// Expect(k8sClient.Get(context.Background(), stsKey, sts)).Should(Succeed())

			stsList := &appsv1.StatefulSetList{}
			Expect(k8sClient.List(context.Background(), stsList, client.MatchingLabels{
				"app.kubernetes.io/instance": key.Name,
			}, client.InNamespace(key.Namespace))).Should(Succeed())

			for _, sts := range stsList.Items {
				for _, vct := range sts.Spec.VolumeClaimTemplates {
					for i := *sts.Spec.Replicas - 1; i >= 0; i-- {
						pvc := &corev1.PersistentVolumeClaim{}
						pvcKey := types.NamespacedName{
							Namespace: key.Namespace,
							Name:      fmt.Sprintf("%s-%s-%d", vct.Name, sts.Name, i),
						}
						Expect(k8sClient.Get(context.Background(), pvcKey, pvc)).Should(Succeed())
						Expect(pvc.Spec.Resources.Requests[corev1.ResourceStorage]).To(Equal(newStorageValue))
					}
				}
			}

			By("Deleting the scope")
			Eventually(func() error {
				return deleteClusterNWait(key)
			}, timeout*2, interval).Should(Succeed())
		})
	})

	// Consensus associate test cases
	Context("When creating cluster with componentType = Consensus", func() {
		It("Should success with: "+
			"1 pod with 'leader' role label set, "+
			"2 pods with 'follower' role label set,"+
			"1 service routes to 'leader' pod", func() {
			By("By creating a cluster with componentType = Consensus")
			toCreate, _, _, key := newClusterWithConsensusObj(nil, nil)
			Expect(k8sClient.Create(context.Background(), toCreate)).Should(Succeed())

			By("By waiting the cluster is created")
			cluster := &dbaasv1alpha1.Cluster{}

			// TODO: testEnv doesn't support pod creation yet. remove the following codes when it does
			if testEnv.UseExistingCluster == nil || !*testEnv.UseExistingCluster {
				// create fake pods of StatefulSet
				stsName := toCreate.Name + "-" + toCreate.Spec.Components[0].Name
				pods := createFakePod(stsName, 3)
				for _, pod := range pods {
					Expect(k8sClient.Create(context.Background(), &pod)).Should(Succeed())
				}

				// fake pods and stateful set creation done
				time.Sleep(interval * 5)

				Eventually(func() bool {
					err := k8sClient.Get(context.Background(), key, cluster)
					if err != nil {
						return false
					}

					return cluster.Status.Phase == dbaasv1alpha1.CreatingPhase
				}, timeout*3, interval*5).Should(BeTrue())

				return
			}
			// end remove

			Eventually(func() bool {
				err := k8sClient.Get(context.Background(), key, cluster)
				if err != nil {
					return false
				}

				return cluster.Status.Phase == dbaasv1alpha1.RunningPhase
			}, timeout*3, interval*5).Should(BeTrue())

			By("By checking pods' role label")
			ip := getLocalIP()
			Expect(ip).ShouldNot(BeEmpty())

			observeRoleOfServiceLoop := func(svc *corev1.Service) string {
				kind := "svc"
				name := svc.Name
				port := svc.Spec.Ports[0].Port
				role := ""
				Eventually(func() bool {
					err := startPortForward(kind, name, port)
					if err != nil {
						_ = stopPortForward(name)
						return false
					}
					time.Sleep(interval)
					role, err = observeRole(ip, port)
					if err != nil {
						_ = stopPortForward(name)
						return false
					}
					_ = stopPortForward(name)

					return true
				}, timeout*2, interval*1).Should(BeTrue())

				return role
			}

			stsList := &appsv1.StatefulSetList{}
			Expect(k8sClient.List(context.Background(), stsList, client.MatchingLabels{
				"app.kubernetes.io/instance": key.Name,
			}, client.InNamespace(key.Namespace))).Should(Succeed())
			Expect(len(stsList.Items)).Should(Equal(1))
			sts := &stsList.Items[0]
			podList := &corev1.PodList{}
			Expect(k8sClient.List(context.Background(), podList, client.InNamespace(key.Namespace))).Should(Succeed())
			pods := make([]corev1.Pod, 0)
			for _, pod := range podList.Items {
				if isMemberOf(sts, &pod) {
					pods = append(pods, pod)
				}
			}

			// should have 3 pods
			Expect(len(pods)).Should(Equal(3))
			// 1 leader
			// 2 followers
			leaderCount, followerCount := 0, 0
			for _, pod := range pods {
				switch pod.Labels[consensusSetRoleLabelKey] {
				case leader:
					leaderCount++
				case follower:
					followerCount++
				}
			}
			Expect(leaderCount).Should(Equal(1))
			Expect(followerCount).Should(Equal(2))

			By("By checking services' status")
			// we should have 1 services
			svcList := &corev1.ServiceList{}
			Expect(k8sClient.List(context.Background(), svcList, client.MatchingLabels{
				"app.kubernetes.io/instance": key.Name,
			}, client.InNamespace(key.Namespace))).Should(Succeed())
			Expect(len(svcList.Items)).Should(Equal(1))
			svc := svcList.Items[0]
			// getRole should be leader through service
			Expect(observeRoleOfServiceLoop(&svc)).Should(Equal(leader))

			By("By deleting leader pod")
			leaderPod := &corev1.Pod{}
			for _, pod := range pods {
				if pod.Labels[consensusSetRoleLabelKey] == leader {
					leaderPod = &pod
					break
				}
			}
			Expect(k8sClient.Delete(context.Background(), leaderPod)).Should(Succeed())
			time.Sleep(interval * 2)
			Eventually(func() bool {
				Expect(k8sClient.Get(context.Background(), types.NamespacedName{
					Namespace: sts.Namespace,
					Name:      sts.Name,
				}, sts)).Should(Succeed())
				return sts.Status.AvailableReplicas == 3
			}, timeout, interval).Should(BeTrue())

			time.Sleep(interval * 2)
			Expect(observeRoleOfServiceLoop(&svc)).Should(Equal(leader))

			By("Deleting the cluster")
			Eventually(func() error {
				return deleteClusterNWait(key)
			}, timeout, interval).Should(Succeed())
		})
	})

	Context("When creating cluster", func() {
		It("Should PodSpec affinity be nil if cluster affinity is nil", func() {
			By("By creating a cluster")
			toCreate, _, _, key := newClusterObj(nil, nil)

			Expect(k8sClient.Create(context.Background(), toCreate)).Should(Succeed())

			fetchedClusterG1 := &dbaasv1alpha1.Cluster{}
			Eventually(func() bool {
				_ = k8sClient.Get(context.Background(), key, fetchedClusterG1)
				return fetchedClusterG1.Status.ObservedGeneration == 1
			}, timeout, interval).Should(BeTrue())

			stsList := &appsv1.StatefulSetList{}
			Eventually(func() bool {
				Expect(k8sClient.List(context.Background(), stsList, client.MatchingLabels{
					"app.kubernetes.io/instance": key.Name,
				}, client.InNamespace(key.Namespace))).Should(Succeed())
				Expect(len(stsList.Items) == 1).Should(BeTrue())
				sts := stsList.Items[0]
				return sts.Spec.Template.Spec.Affinity == nil
			}, timeout, interval).Should(BeTrue())

			By("Deleting the scope")
			Eventually(func() error {
				return deleteClusterNWait(key)
			}, timeout, interval).Should(Succeed())
		})
	})

	Context("When creating cluster", func() {
		It("Should RequiredDuringSchedulingIgnoredDuringExecution and NoSchedule exist if podAntiAffinity is required", func() {
			By("By creating a cluster")
			toCreate, _, _, key := newClusterObj(nil, nil)
			toCreate.Spec.Affinity = &dbaasv1alpha1.Affinity{
				PodAntiAffinity: dbaasv1alpha1.Required,
				TopologyKeys:    []string{"testTopologyKey"},
				NodeLabels: map[string]string{
					"testNodeKey": "testLabelValue",
				},
			}
			Expect(k8sClient.Create(context.Background(), toCreate)).Should(Succeed())

			fetchedClusterG1 := &dbaasv1alpha1.Cluster{}
			Eventually(func() bool {
				_ = k8sClient.Get(context.Background(), key, fetchedClusterG1)
				return fetchedClusterG1.Status.ObservedGeneration == 1
			}, timeout, interval).Should(BeTrue())

			stsList := &appsv1.StatefulSetList{}
			Eventually(func() bool {
				Expect(k8sClient.List(context.Background(), stsList, client.MatchingLabels{
					"app.kubernetes.io/instance": key.Name,
				}, client.InNamespace(key.Namespace))).Should(Succeed())
				Expect(len(stsList.Items) == 1).Should(BeTrue())
				podSpec := stsList.Items[0].Spec.Template.Spec
				Expect(podSpec.Affinity.NodeAffinity).ShouldNot(BeNil())
				Expect(podSpec.TopologySpreadConstraints[0].WhenUnsatisfiable == corev1.DoNotSchedule).Should(BeTrue())
				return len(podSpec.Affinity.PodAntiAffinity.RequiredDuringSchedulingIgnoredDuringExecution) != 0
			}, timeout, interval).Should(BeTrue())

			By("Deleting the scope")
			Eventually(func() error {
				return deleteClusterNWait(key)
			}, timeout, interval).Should(Succeed())
		})
	})

	Context("When creating cluster", func() {
		It("Should PreferredDuringSchedulingIgnoredDuringExecution and ScheduleAnyway exist if podAntiAffinity is preferred", func() {
			By("By creating a cluster")
			toCreate, _, _, key := newClusterObj(nil, nil)
			toCreate.Spec.Affinity = &dbaasv1alpha1.Affinity{
				PodAntiAffinity: dbaasv1alpha1.Preferred,
				TopologyKeys:    []string{"testTopologyKey"},
			}
			Expect(k8sClient.Create(context.Background(), toCreate)).Should(Succeed())

			fetchedClusterG1 := &dbaasv1alpha1.Cluster{}
			Eventually(func() bool {
				_ = k8sClient.Get(context.Background(), key, fetchedClusterG1)
				return fetchedClusterG1.Status.ObservedGeneration == 1
			}, timeout, interval).Should(BeTrue())

			stsList := &appsv1.StatefulSetList{}
			Eventually(func() bool {
				Expect(k8sClient.List(context.Background(), stsList, client.MatchingLabels{
					"app.kubernetes.io/instance": key.Name,
				}, client.InNamespace(key.Namespace))).Should(Succeed())
				Expect(len(stsList.Items) == 1).Should(BeTrue())
				podSpec := stsList.Items[0].Spec.Template.Spec
				Expect(podSpec.TopologySpreadConstraints[0].WhenUnsatisfiable == corev1.ScheduleAnyway).Should(BeTrue())
				return len(podSpec.Affinity.PodAntiAffinity.PreferredDuringSchedulingIgnoredDuringExecution) != 0
			}, timeout, interval).Should(BeTrue())

			By("Deleting the scope")
			Eventually(func() error {
				return deleteClusterNWait(key)
			}, timeout, interval).Should(Succeed())
		})
	})

	Context("When creating cluster", func() {
		It("Should PreferredDuringSchedulingIgnoredDuringExecution and ScheduleAnyway exist if podAntiAffinity is preferred", func() {
			By("By creating a cluster")
			toCreate, _, _, key := newClusterObj(nil, nil)
			toCreate.Spec.Affinity = &dbaasv1alpha1.Affinity{
				PodAntiAffinity: dbaasv1alpha1.Preferred,
				TopologyKeys:    []string{"testTopologyKey"},
			}
			Expect(k8sClient.Create(context.Background(), toCreate)).Should(Succeed())

			fetchedClusterG1 := &dbaasv1alpha1.Cluster{}
			Eventually(func() bool {
				_ = k8sClient.Get(context.Background(), key, fetchedClusterG1)
				return fetchedClusterG1.Status.ObservedGeneration == 1
			}, timeout, interval).Should(BeTrue())

			stsList := &appsv1.StatefulSetList{}
			Eventually(func() bool {
				Expect(k8sClient.List(context.Background(), stsList, client.MatchingLabels{
					"app.kubernetes.io/instance": key.Name,
				}, client.InNamespace(key.Namespace))).Should(Succeed())
				Expect(len(stsList.Items) == 1).Should(BeTrue())
				podSpec := stsList.Items[0].Spec.Template.Spec
				Expect(podSpec.TopologySpreadConstraints[0].WhenUnsatisfiable == corev1.ScheduleAnyway).Should(BeTrue())
				return len(podSpec.Affinity.PodAntiAffinity.PreferredDuringSchedulingIgnoredDuringExecution) != 0
			}, timeout, interval).Should(BeTrue())

			By("Deleting the scope")
			Eventually(func() error {
				return deleteClusterNWait(key)
			}, timeout, interval).Should(Succeed())
		})
	})

	Context("When creating cluster", func() {
		It("Should compoment affinity overrider cluster affinity if component affinity exists", func() {
			By("By creating a cluster")
			toCreate, _, _, key := newClusterObj(nil, nil)
			toCreate.Spec.Affinity = &dbaasv1alpha1.Affinity{
				PodAntiAffinity: dbaasv1alpha1.Preferred,
				TopologyKeys:    []string{"testTopologyKey"},
			}
			toCreate.Spec.Components = []dbaasv1alpha1.ClusterComponent{}
			toCreate.Spec.Components = append(toCreate.Spec.Components, dbaasv1alpha1.ClusterComponent{
				Name: "replicasets",
				Type: "replicasets",
				Affinity: &dbaasv1alpha1.Affinity{
					PodAntiAffinity: dbaasv1alpha1.Required,
					TopologyKeys:    []string{"testTopologyKey"},
				},
			})
			Expect(k8sClient.Create(context.Background(), toCreate)).Should(Succeed())

			fetchedClusterG1 := &dbaasv1alpha1.Cluster{}
			Eventually(func() bool {
				_ = k8sClient.Get(context.Background(), key, fetchedClusterG1)
				return fetchedClusterG1.Status.ObservedGeneration == 1
			}, timeout, interval).Should(BeTrue())

			stsList := &appsv1.StatefulSetList{}
			Eventually(func() bool {
				Expect(k8sClient.List(context.Background(), stsList, client.MatchingLabels{
					"app.kubernetes.io/instance": key.Name,
				}, client.InNamespace(key.Namespace))).Should(Succeed())
				Expect(len(stsList.Items) == 1).Should(BeTrue())
				podSpec := stsList.Items[0].Spec.Template.Spec
				Expect(len(podSpec.Affinity.PodAntiAffinity.PreferredDuringSchedulingIgnoredDuringExecution) == 0).Should(BeTrue())
				Expect(podSpec.TopologySpreadConstraints[0].WhenUnsatisfiable == corev1.DoNotSchedule).Should(BeTrue())
				return len(podSpec.Affinity.PodAntiAffinity.RequiredDuringSchedulingIgnoredDuringExecution) != 0
			}, timeout, interval).Should(BeTrue())

			By("Deleting the scope")
			Eventually(func() error {
				return deleteClusterNWait(key)
			}, timeout, interval).Should(Succeed())
		})
	})
<<<<<<< HEAD
})

func hasStorage(assureDefaultStorageClassObj func() *storagev1.StorageClass) bool {
	csList := &corev1.ComponentStatusList{}
	_ = k8sClient.List(context.Background(), csList)
	isCMAvailable := false
	for _, cs := range csList.Items {
		if cs.Name != "controller-manager" {
			continue
		}
		for _, cond := range cs.Conditions {
			if cond.Type == "Healthy" && cond.Status == "True" {
				isCMAvailable = true
				break
			}
		}
	}
	if !isCMAvailable {
		// skip test if no available storage classes
		By("The controller-manager is not available, test skipped")
		return false
	}

	By("Check available storageclasses")
	scList := &storagev1.StorageClassList{}
	hasDefaultSC := false
	_ = k8sClient.List(context.Background(), scList)
	for _, sc := range scList.Items {
		annot := sc.Annotations
		if annot == nil {
			continue
		}
		if v, ok := annot["storageclass.kubernetes.io/is-default-class"]; ok && v == "true" {
			hasDefaultSC = true
			break
		}
	}
	if !hasDefaultSC {
		assureDefaultStorageClassObj()
	}

	return true
}

func createFakePod(parentName string, number int) []corev1.Pod {
	podYaml := `
apiVersion: v1
kind: Pod
metadata:
  labels:
    controller-revision-hash: wesql-test-859d7565b6
  name: my-name
  namespace: default
spec:
  containers:
  - args:
    command:
    - /bin/bash
    - -c
    env:
    - name: OPENDBAAS_MY_POD_NAME
      valueFrom:
        fieldRef:
          apiVersion: v1
          fieldPath: metadata.name
    - name: OPENDBAAS_REPLICASETS_N
      value: "3"
    - name: OPENDBAAS_REPLICASETS_0_HOSTNAME
      value: clusterepuglf-wesql-test-0
    - name: OPENDBAAS_REPLICASETS_1_HOSTNAME
      value: clusterepuglf-wesql-test-1
    - name: OPENDBAAS_REPLICASETS_2_HOSTNAME
      value: clusterepuglf-wesql-test-2
    image: docker.io/infracreate/wesql-server-8.0:0.1-SNAPSHOT
    imagePullPolicy: IfNotPresent
    name: mysql
    ports:
    - containerPort: 3306
      name: mysql
      protocol: TCP
    - containerPort: 13306
      name: paxos
      protocol: TCP
    volumeMounts:
    - mountPath: /var/run/secrets/kubernetes.io/serviceaccount
      name: kube-api-access-2rhsb
      readOnly: true
  dnsPolicy: ClusterFirst
  enableServiceLinks: true
  restartPolicy: Always
  serviceAccount: default
  serviceAccountName: default
  
  volumes:
  - name: kube-api-access-2rhsb
    projected:
      defaultMode: 420
      sources:
      - serviceAccountToken:
          expirationSeconds: 3607
          path: token
      - configMap:
          items:
          - key: ca.crt
            path: ca.crt
          name: kube-root-ca.crt
      - downwardAPI:
          items:
          - fieldRef:
              apiVersion: v1
              fieldPath: metadata.namespace
            path: namespace
`
	pods := make([]corev1.Pod, 0)
	for i := 0; i < number; i++ {
		pod := corev1.Pod{}
		Expect(yaml.Unmarshal([]byte(podYaml), &pod)).Should(Succeed())
		pod.Name = parentName + "-" + strconv.Itoa(i)
		pod.Labels[consensusSetRoleLabelKey] = "follower"
		pods = append(pods, pod)
	}
	pods[1].Labels[consensusSetRoleLabelKey] = "leader"

	return pods
}

const (
	// configurations to connect to Mysql, either a data source name represent by URL.
	connectionURLKey = "url"

	// other general settings for DB connections.
	maxIdleConnsKey    = "maxIdleConns"
	maxOpenConnsKey    = "maxOpenConns"
	connMaxLifetimeKey = "connMaxLifetime"
	connMaxIdleTimeKey = "connMaxIdleTime"
)

// Mysql represents MySQL output bindings.
type Mysql struct {
	db *sql.DB
}

// Init initializes the MySQL binding.
func (m *Mysql) Init(metadata map[string]string) error {
	p := metadata
	url, ok := p[connectionURLKey]
	if !ok || url == "" {
		return fmt.Errorf("missing MySql connection string")
	}

	db, err := initDB(url)
	if err != nil {
		return err
	}

	err = propertyToInt(p, maxIdleConnsKey, db.SetMaxIdleConns)
	if err != nil {
		return err
	}

	err = propertyToInt(p, maxOpenConnsKey, db.SetMaxOpenConns)
	if err != nil {
		return err
	}

	err = propertyToDuration(p, connMaxIdleTimeKey, db.SetConnMaxIdleTime)
	if err != nil {
		return err
	}

	err = propertyToDuration(p, connMaxLifetimeKey, db.SetConnMaxLifetime)
	if err != nil {
		return err
	}

	err = db.Ping()
	if err != nil {
		return errors.Wrap(err, "unable to ping the DB")
	}

	m.db = db

	return nil
}

// Close will close the DB.
func (m *Mysql) Close() error {
	if m.db != nil {
		return m.db.Close()
	}

	return nil
}

func (m *Mysql) query(ctx context.Context, sql string) ([]interface{}, error) {
	rows, err := m.db.QueryContext(ctx, sql)
	if err != nil {
		return nil, errors.Wrapf(err, "error executing %s", sql)
	}

	defer func() {
		_ = rows.Close()
		_ = rows.Err()
	}()

	result, err := m.jsonify(rows)
	if err != nil {
		return nil, errors.Wrapf(err, "error marshalling query result for %s", sql)
	}

	return result, nil
}

func propertyToInt(props map[string]string, key string, setter func(int)) error {
	if v, ok := props[key]; ok {
		if i, err := strconv.Atoi(v); err == nil {
			setter(i)
		} else {
			return errors.Wrapf(err, "error converitng %s:%s to int", key, v)
		}
	}

	return nil
}

func propertyToDuration(props map[string]string, key string, setter func(time.Duration)) error {
	if v, ok := props[key]; ok {
		if d, err := time.ParseDuration(v); err == nil {
			setter(d)
		} else {
			return errors.Wrapf(err, "error converitng %s:%s to time duration", key, v)
		}
	}

	return nil
}

func initDB(url string) (*sql.DB, error) {
	if _, err := mysql.ParseDSN(url); err != nil {
		return nil, errors.Wrapf(err, "illegal Data Source Name (DNS) specified by %s", connectionURLKey)
	}

	db, err := sql.Open("mysql", url)
	if err != nil {
		return nil, errors.Wrap(err, "error opening DB connection")
	}

	return db, nil
}

func (m *Mysql) jsonify(rows *sql.Rows) ([]interface{}, error) {
	columnTypes, err := rows.ColumnTypes()
	if err != nil {
		return nil, err
	}

	var ret []interface{}
	for rows.Next() {
		values := prepareValues(columnTypes)
		err := rows.Scan(values...)
		if err != nil {
			return nil, err
		}

		r := m.convert(columnTypes, values)
		ret = append(ret, r)
	}

	return ret, nil
}

func prepareValues(columnTypes []*sql.ColumnType) []interface{} {
	types := make([]reflect.Type, len(columnTypes))
	for i, tp := range columnTypes {
		types[i] = tp.ScanType()
	}

	values := make([]interface{}, len(columnTypes))
	for i := range values {
		values[i] = reflect.New(types[i]).Interface()
	}

	return values
}

func (m *Mysql) convert(columnTypes []*sql.ColumnType, values []interface{}) map[string]interface{} {
	r := map[string]interface{}{}

	for i, ct := range columnTypes {
		value := values[i]

		switch v := values[i].(type) {
		case driver.Valuer:
			if vv, err := v.Value(); err == nil {
				value = interface{}(vv)
			}
		case *sql.RawBytes:
			// special case for sql.RawBytes, see https://github.com/go-sql-driver/mysql/blob/master/fields.go#L178
			switch ct.DatabaseTypeName() {
			case "VARCHAR", "CHAR", "TEXT", "LONGTEXT":
				value = string(*v)
			}
		}

		if value != nil {
			r[ct.Name()] = value
		}
	}

	return r
}

func getLocalIP() string {
	addrs, err := net.InterfaceAddrs()
	if err != nil {
		return ""
	}
	for _, address := range addrs {
		// check the address type and if it is not a loopback the display it
		if ipnet, ok := address.(*net.IPNet); ok && !ipnet.IP.IsLoopback() {
			if ipnet.IP.To4() != nil {
				return ipnet.IP.String()
			}
		}
	}
	return ""
}

func observeRole(ip string, port int32) (string, error) {
	url := "root@tcp(" + ip + ":" + strconv.Itoa(int(port)) + ")/information_schema?allowNativePasswords=true"
	sql := "select role from information_schema.wesql_cluster_local"
	mysql := &Mysql{}
	params := map[string]string{connectionURLKey: url}
	err := mysql.Init(params)
	if err != nil {
		return "", err
	}

	result, err := mysql.query(context.Background(), sql)
	if err != nil {
		return "", err
	}
	if len(result) != 1 {
		return "", errors.New("only one role should be observed")
	}
	row, ok := result[0].(map[string]interface{})
	if !ok {
		return "", errors.New("query result wrong type")
	}
	role, ok := row["role"].(string)
	if !ok {
		return "", errors.New("role parsing error")
	}
	if len(role) == 0 {
		return "", errors.New("got empty role")
	}

	err = mysql.Close()
	role = strings.ToLower(role)
	if err != nil {
		return role, err
	}

	return role, nil
}

func startPortForward(kind, name string, port int32) error {
	portStr := strconv.Itoa(int(port))
	cmd := exec.Command("bash", "-c", "kubectl port-forward "+kind+"/"+name+" --address 0.0.0.0 "+portStr+":"+portStr+" &")
	return cmd.Start()
}

func stopPortForward(name string) error {
	cmd := exec.Command("bash", "-c", "ps aux | grep port-forward | grep -v grep | grep "+name+" | awk '{print $2}' | xargs kill -9")
	return cmd.Run()
}
=======

	Context("testing cluster status", func() {
		It("this test required controller-manager component", func() {
			if !isCMAvailable() {
				By("The controller-manager is not available, test skipped")
				return
			}
			// TODO test the following contents in a real K8S cluster. testEnv is no controller-manager and scheduler components
			toCreate, _, _, key := newClusterObj(nil, nil)
			toCreate.Spec.Components = []dbaasv1alpha1.ClusterComponent{}
			toCreate.Spec.Components = append(toCreate.Spec.Components, dbaasv1alpha1.ClusterComponent{
				Name: "replicasets",
				Type: "replicasets",
				RoleGroups: []dbaasv1alpha1.ClusterRoleGroup{
					{
						Name:     "primary",
						Type:     "primary",
						Replicas: 1,
					},
				},
			})
			Expect(k8sClient.Create(context.Background(), toCreate)).Should(Succeed())
			fetchedClusterG1 := &dbaasv1alpha1.Cluster{}
			Eventually(func() bool {
				_ = k8sClient.Get(context.Background(), key, fetchedClusterG1)
				return fetchedClusterG1.Status.ObservedGeneration == 1
			}, timeout, interval).Should(BeTrue())
			Eventually(func() bool {
				_ = k8sClient.Get(context.Background(), key, fetchedClusterG1)
				return fetchedClusterG1.Status.Components["replicasets"].Phase == dbaasv1alpha1.RunningPhase &&
					fetchedClusterG1.Status.Phase == dbaasv1alpha1.RunningPhase
			}, timeout, interval).Should(BeTrue())

			By("Deleting the scope")
			Eventually(func() error {
				return deleteClusterNWait(key)
			}, timeout, interval).Should(Succeed())
		})
	})
})
>>>>>>> 40c517b7
<|MERGE_RESOLUTION|>--- conflicted
+++ resolved
@@ -314,7 +314,6 @@
 		return client.IgnoreNotFound(err)
 	}
 
-<<<<<<< HEAD
 	// Consensus associate objs
 	// ClusterDefinition with componentType = Consensus
 	assureClusterDefWithConsensusObj := func() *dbaasv1alpha1.ClusterDefinition {
@@ -468,7 +467,7 @@
 						VolumeClaimTemplates: []dbaasv1alpha1.ClusterComponentVolumeClaimTemplate{
 							{
 								Name: "data",
-								Spec: corev1.PersistentVolumeClaimSpec{
+								Spec: &corev1.PersistentVolumeClaimSpec{
 									AccessModes: []corev1.PersistentVolumeAccessMode{
 										corev1.ReadWriteOnce,
 									},
@@ -484,7 +483,8 @@
 				},
 			},
 		}, clusterDefObj, appVersionObj, key
-=======
+	}
+
 	isCMAvailable := func() bool {
 		csList := &corev1.ComponentStatusList{}
 		_ = k8sClient.List(context.Background(), csList)
@@ -501,7 +501,6 @@
 			}
 		}
 		return isCMAvailable
->>>>>>> 40c517b7
 	}
 
 	BeforeEach(func() {
@@ -718,12 +717,6 @@
 
 	Context("When updating cluster", func() {
 		It("Should update PVC request storage size accordingly", func() {
-<<<<<<< HEAD
-			// this test required controller-manager component
-			By("Check available controller-manager status")
-			if !hasStorage(assureDefaultStorageClassObj) {
-				return
-=======
 			By("Check available storageclasses")
 			scList := &storagev1.StorageClassList{}
 			defaultStorageClass := &storagev1.StorageClass{}
@@ -742,7 +735,6 @@
 			}
 			if !hasDefaultSC {
 				defaultStorageClass = assureDefaultStorageClassObj()
->>>>>>> 40c517b7
 			}
 
 			By("By creating a cluster with volume claim")
@@ -1190,50 +1182,39 @@
 			}, timeout, interval).Should(Succeed())
 		})
 	})
-<<<<<<< HEAD
+
+	Context("testing cluster status", func() {
+		It("this test required controller-manager component", func() {
+			if !isCMAvailable() {
+				By("The controller-manager is not available, test skipped")
+				return
+			}
+			// TODO test the following contents in a real K8S cluster. testEnv is no controller-manager and scheduler components
+			toCreate, _, _, key := newClusterObj(nil, nil)
+			toCreate.Spec.Components = []dbaasv1alpha1.ClusterComponent{}
+			toCreate.Spec.Components = append(toCreate.Spec.Components, dbaasv1alpha1.ClusterComponent{
+				Name: "replicasets",
+				Type: "replicasets",
+			})
+			Expect(k8sClient.Create(context.Background(), toCreate)).Should(Succeed())
+			fetchedClusterG1 := &dbaasv1alpha1.Cluster{}
+			Eventually(func() bool {
+				_ = k8sClient.Get(context.Background(), key, fetchedClusterG1)
+				return fetchedClusterG1.Status.ObservedGeneration == 1
+			}, timeout, interval).Should(BeTrue())
+			Eventually(func() bool {
+				_ = k8sClient.Get(context.Background(), key, fetchedClusterG1)
+				return fetchedClusterG1.Status.Components["replicasets"].Phase == dbaasv1alpha1.RunningPhase &&
+					fetchedClusterG1.Status.Phase == dbaasv1alpha1.RunningPhase
+			}, timeout, interval).Should(BeTrue())
+
+			By("Deleting the scope")
+			Eventually(func() error {
+				return deleteClusterNWait(key)
+			}, timeout, interval).Should(Succeed())
+		})
+	})
 })
-
-func hasStorage(assureDefaultStorageClassObj func() *storagev1.StorageClass) bool {
-	csList := &corev1.ComponentStatusList{}
-	_ = k8sClient.List(context.Background(), csList)
-	isCMAvailable := false
-	for _, cs := range csList.Items {
-		if cs.Name != "controller-manager" {
-			continue
-		}
-		for _, cond := range cs.Conditions {
-			if cond.Type == "Healthy" && cond.Status == "True" {
-				isCMAvailable = true
-				break
-			}
-		}
-	}
-	if !isCMAvailable {
-		// skip test if no available storage classes
-		By("The controller-manager is not available, test skipped")
-		return false
-	}
-
-	By("Check available storageclasses")
-	scList := &storagev1.StorageClassList{}
-	hasDefaultSC := false
-	_ = k8sClient.List(context.Background(), scList)
-	for _, sc := range scList.Items {
-		annot := sc.Annotations
-		if annot == nil {
-			continue
-		}
-		if v, ok := annot["storageclass.kubernetes.io/is-default-class"]; ok && v == "true" {
-			hasDefaultSC = true
-			break
-		}
-	}
-	if !hasDefaultSC {
-		assureDefaultStorageClassObj()
-	}
-
-	return true
-}
 
 func createFakePod(parentName string, number int) []corev1.Pod {
 	podYaml := `
@@ -1566,46 +1547,4 @@
 func stopPortForward(name string) error {
 	cmd := exec.Command("bash", "-c", "ps aux | grep port-forward | grep -v grep | grep "+name+" | awk '{print $2}' | xargs kill -9")
 	return cmd.Run()
-}
-=======
-
-	Context("testing cluster status", func() {
-		It("this test required controller-manager component", func() {
-			if !isCMAvailable() {
-				By("The controller-manager is not available, test skipped")
-				return
-			}
-			// TODO test the following contents in a real K8S cluster. testEnv is no controller-manager and scheduler components
-			toCreate, _, _, key := newClusterObj(nil, nil)
-			toCreate.Spec.Components = []dbaasv1alpha1.ClusterComponent{}
-			toCreate.Spec.Components = append(toCreate.Spec.Components, dbaasv1alpha1.ClusterComponent{
-				Name: "replicasets",
-				Type: "replicasets",
-				RoleGroups: []dbaasv1alpha1.ClusterRoleGroup{
-					{
-						Name:     "primary",
-						Type:     "primary",
-						Replicas: 1,
-					},
-				},
-			})
-			Expect(k8sClient.Create(context.Background(), toCreate)).Should(Succeed())
-			fetchedClusterG1 := &dbaasv1alpha1.Cluster{}
-			Eventually(func() bool {
-				_ = k8sClient.Get(context.Background(), key, fetchedClusterG1)
-				return fetchedClusterG1.Status.ObservedGeneration == 1
-			}, timeout, interval).Should(BeTrue())
-			Eventually(func() bool {
-				_ = k8sClient.Get(context.Background(), key, fetchedClusterG1)
-				return fetchedClusterG1.Status.Components["replicasets"].Phase == dbaasv1alpha1.RunningPhase &&
-					fetchedClusterG1.Status.Phase == dbaasv1alpha1.RunningPhase
-			}, timeout, interval).Should(BeTrue())
-
-			By("Deleting the scope")
-			Eventually(func() error {
-				return deleteClusterNWait(key)
-			}, timeout, interval).Should(Succeed())
-		})
-	})
-})
->>>>>>> 40c517b7
+}