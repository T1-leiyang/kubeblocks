/*
Copyright ApeCloud Inc.

Licensed under the Apache License, Version 2.0 (the "License");
you may not use this file except in compliance with the License.
You may obtain a copy of the License at

    http://www.apache.org/licenses/LICENSE-2.0

Unless required by applicable law or agreed to in writing, software
distributed under the License is distributed on an "AS IS" BASIS,
WITHOUT WARRANTIES OR CONDITIONS OF ANY KIND, either express or implied.
See the License for the specific language governing permissions and
limitations under the License.
*/

package dbaas

import (
	"context"
	"database/sql"
	"database/sql/driver"
	"fmt"
	"net"
	"os/exec"
	"reflect"
	"strconv"
	"strings"
	"time"

	"github.com/go-sql-driver/mysql"
	"github.com/pkg/errors"
	"github.com/sethvargo/go-password/password"

<<<<<<< HEAD
	policyv1 "k8s.io/api/policy/v1"

=======
>>>>>>> cc96cfeb
	. "github.com/onsi/ginkgo"
	. "github.com/onsi/gomega"
	appsv1 "k8s.io/api/apps/v1"
	corev1 "k8s.io/api/core/v1"
	policyv1 "k8s.io/api/policy/v1"
	storagev1 "k8s.io/api/storage/v1"
	apierrors "k8s.io/apimachinery/pkg/api/errors"
	"k8s.io/apimachinery/pkg/api/resource"
	metav1 "k8s.io/apimachinery/pkg/apis/meta/v1"
	"k8s.io/apimachinery/pkg/types"
	"k8s.io/apimachinery/pkg/util/yaml"
	"sigs.k8s.io/controller-runtime/pkg/client"

	dbaasv1alpha1 "github.com/apecloud/kubeblocks/apis/dbaas/v1alpha1"
)

var _ = Describe("Cluster Controller", func() {

	const timeout = time.Second * 20
	const interval = time.Second * 1
	const waitDuration = time.Second * 3

	const leader = "leader"
	const follower = "follower"

	clusterObjKey := types.NamespacedName{
		Name:      "my-cluster",
		Namespace: "default",
	}
	var deleteClusterNWait func(key types.NamespacedName) error
	var ctx = context.Background()

	BeforeEach(func() {
		// Add any steup steps that needs to be executed before each test
		err := k8sClient.DeleteAllOf(ctx, &dbaasv1alpha1.Cluster{},
			client.InNamespace(testCtx.DefaultNamespace),
			client.HasLabels{testCtx.TestObjLabelKey})
		Expect(err).NotTo(HaveOccurred())
		err = k8sClient.DeleteAllOf(ctx, &dbaasv1alpha1.AppVersion{}, client.HasLabels{testCtx.TestObjLabelKey})
		Expect(err).NotTo(HaveOccurred())
		err = k8sClient.DeleteAllOf(ctx, &dbaasv1alpha1.ClusterDefinition{}, client.HasLabels{testCtx.TestObjLabelKey})
		Expect(err).NotTo(HaveOccurred())
		err = k8sClient.DeleteAllOf(ctx, &corev1.PersistentVolumeClaim{},
			client.InNamespace(testCtx.DefaultNamespace),
			client.MatchingLabels{
				"app.kubernetes.io/name": "state.mysql-8-cluster-definition",
			})
		Expect(err).NotTo(HaveOccurred())
		err = k8sClient.DeleteAllOf(ctx, &corev1.ConfigMap{},
			client.InNamespace(testCtx.DefaultNamespace),
			client.HasLabels{testCtx.TestObjLabelKey})
		Expect(err).NotTo(HaveOccurred())
	})

	AfterEach(func() {
		// Add any teardown steps that needs to be executed after each test
		Eventually(func() error {
			return deleteClusterNWait(clusterObjKey)
		}, timeout, interval).Should(Succeed())
	})

	assureDefaultStorageClassObj := func(sc *storagev1.StorageClass) error {
		By("By assure an default storageClass")
		patch := client.MergeFrom(sc)
		if sc.Annotations == nil {
			sc.Annotations = map[string]string{}
		}
		sc.Annotations["storageclass.kubernetes.io/is-default-class"] = "true"
		return k8sClient.Patch(context.Background(), sc, patch)
	}

	assureCfgTplConfigMapObj := func(cmName string) *corev1.ConfigMap {
		By("By assure an cm obj")
		appVerYAML := `
apiVersion: v1
kind: ConfigMap
metadata:
  name: mysql-tree-node-template-8.0
  namespace: default
data:
  my.cnf: |-
    [mysqld]
    innodb-buffer-pool-size=512M
    log-bin=master-bin
    gtid_mode=OFF
    consensus_auto_leader_transfer=ON
    
    pid-file=/var/run/mysqld/mysqld.pid
    socket=/var/run/mysqld/mysqld.sock

    port=3306
    general_log=0
    server-id=1
    slow_query_log=0
    
    [client]
    socket=/var/run/mysqld/mysqld.sock
    host=localhost
`
		cfgCM := &corev1.ConfigMap{}
		Expect(yaml.Unmarshal([]byte(appVerYAML), cfgCM)).Should(Succeed())
		Expect(testCtx.CheckedCreateObj(ctx, cfgCM)).Should(Succeed())
		return cfgCM
	}

	assureClusterDefObj := func() *dbaasv1alpha1.ClusterDefinition {
		By("By assure an clusterDefinition obj")
		clusterDefYAML := `
apiVersion: dbaas.kubeblocks.io/v1alpha1
kind: ClusterDefinition
metadata:
  name: cluster-definition
spec:
  type: state.mysql-8
  components:
  - typeName: replicasets
    componentType: Stateful
    configTemplateRefs: 
    - name: mysql-tree-node-template-8.0 
      volumeName: mysql-config
    defaultReplicas: 1
    podSpec:
      containers:
      - name: mysql
        imagePullPolicy: IfNotPresent
        ports:
        - containerPort: 3306
          protocol: TCP
          name: mysql
        - containerPort: 13306
          protocol: TCP
          name: paxos
        volumeMounts:
          - mountPath: /var/lib/mysql
            name: data
          - mountPath: /var/log
            name: log
          - mountPath: /data/config
            name: mysql-config
        env:
          - name: "MYSQL_ROOT_PASSWORD"
            valueFrom:
              secretKeyRef:
                name: $(KB_SECRET_NAME)
                key: password
        command: ["/usr/bin/bash", "-c"]
        args:
          - >
            cluster_info="";
            for (( i=0; i<$KB_REPLICASETS_PRIMARY_N; i++ )); do
              if [ $i -ne 0 ]; then
                cluster_info="$cluster_info;";
              fi;
              host=$(eval echo \$KB_REPLICASETS_PRIMARY_"$i"_HOSTNAME)
              cluster_info="$cluster_info$host:13306";
            done;
            idx=0;
            while IFS='-' read -ra ADDR; do
              for i in "${ADDR[@]}"; do
                idx=$i;
              done;
            done <<< "$KB_POD_NAME";
            echo $idx;
            cluster_info="$cluster_info@$(($idx+1))";
            echo $cluster_info;
            docker-entrypoint.sh mysqld --cluster-start-index=1 --cluster-info="$cluster_info" --cluster-id=1
  - typeName: proxy
    componentType: Stateless
    defaultReplicas: 1
    podSpec:
      containers:
      - name: nginx
    service:
      ports:
      - protocol: TCP
        port: 80
`
		clusterDefinition := &dbaasv1alpha1.ClusterDefinition{}
		Expect(yaml.Unmarshal([]byte(clusterDefYAML), clusterDefinition)).Should(Succeed())
		Expect(testCtx.CheckedCreateObj(ctx, clusterDefinition)).Should(Succeed())
		return clusterDefinition
	}

	assureAppVersionObj := func() *dbaasv1alpha1.AppVersion {
		By("By assure an appVersion obj")
		appVerYAML := `
apiVersion: dbaas.kubeblocks.io/v1alpha1
kind:       AppVersion
metadata:
  name:     app-version
spec:
  clusterDefinitionRef: cluster-definition
  components:
  - type: replicasets
    configTemplateRefs: 
    - name: mysql-tree-node-template-8.0 
      volumeName: mysql-config
    podSpec:
      containers:
      - name: mysql
        image: registry.jihulab.com/apecloud/mysql-server/mysql/wesql-server-arm:latest
  - type: proxy
    podSpec: 
      containers:
      - name: nginx
        image: nginx
`
		appVersion := &dbaasv1alpha1.AppVersion{}
		Expect(yaml.Unmarshal([]byte(appVerYAML), appVersion)).Should(Succeed())
		Expect(testCtx.CheckedCreateObj(ctx, appVersion)).Should(Succeed())
		return appVersion
	}

	newClusterObj := func(
		clusterDefObj *dbaasv1alpha1.ClusterDefinition,
		appVersionObj *dbaasv1alpha1.AppVersion,
	) (*dbaasv1alpha1.Cluster, *dbaasv1alpha1.ClusterDefinition, *dbaasv1alpha1.AppVersion, types.NamespacedName) {
		// setup Cluster obj required default ClusterDefinition and AppVersion objects if not provided
		if clusterDefObj == nil {
			assureCfgTplConfigMapObj("")
			clusterDefObj = assureClusterDefObj()
		}
		if appVersionObj == nil {
			appVersionObj = assureAppVersionObj()
		}

		randomStr, _ := password.Generate(6, 0, 0, true, false)
		key := types.NamespacedName{
			Name:      "cluster" + randomStr,
			Namespace: "default",
		}

		return &dbaasv1alpha1.Cluster{
			TypeMeta: metav1.TypeMeta{
				APIVersion: "dbaas.kubeblocks.io/v1alpha1",
				Kind:       "Cluster",
			},
			ObjectMeta: metav1.ObjectMeta{
				Name:      key.Name,
				Namespace: key.Namespace,
			},
			Spec: dbaasv1alpha1.ClusterSpec{
				ClusterDefRef: clusterDefObj.GetName(),
				AppVersionRef: appVersionObj.GetName(),
			},
		}, clusterDefObj, appVersionObj, key
	}

	deleteClusterNWait = func(key types.NamespacedName) error {
		Expect(func() error {
			f := &dbaasv1alpha1.Cluster{}
			if err := k8sClient.Get(ctx, key, f); err != nil {
				return client.IgnoreNotFound(err)
			}
			return k8sClient.Delete(ctx, f)
		}()).Should(Succeed())

		var err error
		f := &dbaasv1alpha1.Cluster{}
		eta := time.Now().Add(waitDuration)
		for err = k8sClient.Get(ctx, key, f); err == nil && time.Now().Before(eta); err = k8sClient.Get(ctx, key, f) {
			f = &dbaasv1alpha1.Cluster{}
		}
		return client.IgnoreNotFound(err)
	}

	// Consensus associate objs
	// ClusterDefinition with componentType = Consensus
	assureClusterDefWithConsensusObj := func() *dbaasv1alpha1.ClusterDefinition {
		By("By assure an clusterDefinition obj with componentType = Consensus")
		clusterDefYAML := `
<<<<<<< HEAD
apiVersion: dbaas.infracreate.com/v1alpha1
=======
apiVersion: dbaas.kubeblocks.io/v1alpha1
>>>>>>> cc96cfeb
kind: ClusterDefinition
metadata:
  name: cluster-definition-consensus
spec:
  type: state.mysql-8
  components:
  - typeName: replicasets
    componentType: Consensus
    consensusSpec:
      leader:
        name: "leader"
        accessMode: ReadWrite
      followers:
      - name: "follower"
        accessMode: Readonly
      updateStrategy: BestEffortParallel
    service:
      ports:
      - protocol: TCP
        port: 3306
    defaultReplicas: 3
    podSpec:
      containers:
      - name: mysql
        imagePullPolicy: IfNotPresent
        ports:
        - containerPort: 3306
          protocol: TCP
          name: mysql
        - containerPort: 13306
          protocol: TCP
          name: paxos
        env:
        - name: MYSQL_ROOT_HOST
          value: '%'
        - name: MYSQL_ROOT_USER
          value: root
        - name: MYSQL_ROOT_PASSWORD
        - name: MYSQL_ALLOW_EMPTY_PASSWORD
          value: "yes"
        - name: MYSQL_DATABASE
          value: mydb
        - name: MYSQL_USER
          value: u1
        - name: MYSQL_PASSWORD
          value: u1
        - name: CLUSTER_ID
          value: "1"
        - name: CLUSTER_START_INDEX
          value: "1"
        - name: REPLICATIONUSER
          value: replicator
        - name: REPLICATION_PASSWORD
        - name: MYSQL_TEMPLATE_CONFIG
        - name: MYSQL_CUSTOM_CONFIG
        - name: MYSQL_DYNAMIC_CONFIG
        command: ["/bin/bash", "-c"]
        args:
          - >
            cluster_info="";
<<<<<<< HEAD
            for (( i=0; i<$OPENDBAAS_REPLICASETS_N; i++ )); do
              if [ $i -ne 0 ]; then
                cluster_info="$cluster_info;";
              fi;
              host=$(eval echo \$OPENDBAAS_REPLICASETS_"$i"_HOSTNAME)
=======
            for (( i=0; i<$KB_REPLICASETS_N; i++ )); do
              if [ $i -ne 0 ]; then
                cluster_info="$cluster_info;";
              fi;
              host=$(eval echo \$KB_REPLICASETS_"$i"_HOSTNAME)
>>>>>>> cc96cfeb
              cluster_info="$cluster_info$host:13306";
            done;
            idx=0;
            while IFS='-' read -ra ADDR; do
              for i in "${ADDR[@]}"; do
                idx=$i;
              done;
<<<<<<< HEAD
            done <<< "$OPENDBAAS_MY_POD_NAME";
=======
            done <<< "$KB_POD_NAME";
>>>>>>> cc96cfeb
            echo $idx;
            cluster_info="$cluster_info@$(($idx+1))";
            echo $cluster_info;
            docker-entrypoint.sh mysqld --cluster-start-index=1 --cluster-info="$cluster_info" --cluster-id=1
  connectionCredential:
    user: root
`
		clusterDefinition := &dbaasv1alpha1.ClusterDefinition{}
		Expect(yaml.Unmarshal([]byte(clusterDefYAML), clusterDefinition)).Should(Succeed())
		Expect(testCtx.CheckedCreateObj(ctx, clusterDefinition)).Should(Succeed())
		return clusterDefinition
	}

	assureAppVersionWithConsensusObj := func() *dbaasv1alpha1.AppVersion {
		By("By assure an appVersion obj with componentType = Consensus")
		appVerYAML := `
<<<<<<< HEAD
apiVersion: dbaas.infracreate.com/v1alpha1
=======
apiVersion: dbaas.kubeblocks.io/v1alpha1
>>>>>>> cc96cfeb
kind:       AppVersion
metadata:
  name:     app-version-consensus
spec:
  clusterDefinitionRef: cluster-definition-consensus
  components:
  - type: replicasets
    podSpec:
      containers:
      - name: mysql
<<<<<<< HEAD
        image: docker.io/infracreate/wesql-server-8.0:0.1-SNAPSHOT
=======
        image: docker.io/apecloud/wesql-server-8.0:0.1-SNAPSHOT
>>>>>>> cc96cfeb
        imagePullPolicy: IfNotPresent
`
		appVersion := &dbaasv1alpha1.AppVersion{}
		Expect(yaml.Unmarshal([]byte(appVerYAML), appVersion)).Should(Succeed())
		Expect(testCtx.CheckedCreateObj(ctx, appVersion)).Should(Succeed())
		return appVersion
	}

	newClusterWithConsensusObj := func(
		clusterDefObj *dbaasv1alpha1.ClusterDefinition,
		appVersionObj *dbaasv1alpha1.AppVersion,
	) (*dbaasv1alpha1.Cluster, *dbaasv1alpha1.ClusterDefinition, *dbaasv1alpha1.AppVersion, types.NamespacedName) {
		// setup Cluster obj required default ClusterDefinition and AppVersion objects if not provided
		if clusterDefObj == nil {
			assureCfgTplConfigMapObj("")
			clusterDefObj = assureClusterDefWithConsensusObj()
		}
		if appVersionObj == nil {
			appVersionObj = assureAppVersionWithConsensusObj()
		}

		randomStr, _ := password.Generate(6, 0, 0, true, false)
		key := types.NamespacedName{
			Name:      "cluster" + randomStr,
			Namespace: "default",
		}

		return &dbaasv1alpha1.Cluster{
			TypeMeta: metav1.TypeMeta{
<<<<<<< HEAD
				APIVersion: "dbaas.infracreate.com/v1alpha1",
=======
				APIVersion: "dbaas.kubeblocks.io/v1alpha1",
>>>>>>> cc96cfeb
				Kind:       "Cluster",
			},
			ObjectMeta: metav1.ObjectMeta{
				Name:      key.Name,
				Namespace: key.Namespace,
			},
			Spec: dbaasv1alpha1.ClusterSpec{
				ClusterDefRef: clusterDefObj.GetName(),
				AppVersionRef: appVersionObj.GetName(),
				Components: []dbaasv1alpha1.ClusterComponent{
					{
						Name: "wesql-test",
						Type: "replicasets",
						VolumeClaimTemplates: []dbaasv1alpha1.ClusterComponentVolumeClaimTemplate{
							{
								Name: "data",
								Spec: &corev1.PersistentVolumeClaimSpec{
									AccessModes: []corev1.PersistentVolumeAccessMode{
										corev1.ReadWriteOnce,
									},
									Resources: corev1.ResourceRequirements{
										Requests: corev1.ResourceList{
											corev1.ResourceStorage: resource.MustParse("1Gi"),
										},
									},
								},
							},
						},
					},
				},
			},
		}, clusterDefObj, appVersionObj, key
	}

	isCMAvailable := func() bool {
		csList := &corev1.ComponentStatusList{}
		_ = k8sClient.List(ctx, csList)
		isCMAvailable := false
		for _, cs := range csList.Items {
			if cs.Name != "controller-manager" {
				continue
			}
			for _, cond := range cs.Conditions {
				if cond.Type == "Healthy" && cond.Status == "True" {
					isCMAvailable = true
					break
				}
			}
		}
		return isCMAvailable
	}

	Context("When creating cluster", func() {
		It("Should success with no error", func() {
			By("By creating a cluster")
			toCreate, _, _, key := newClusterObj(nil, nil)
			Expect(testCtx.CreateObj(ctx, toCreate)).Should(Succeed())

			By("Deleting the scope")
			Eventually(func() error {
				return deleteClusterNWait(key)
			}, timeout, interval).Should(Succeed())
		})
	})

	Context("When deleting cluster", func() {
		It("Should delete cluster resources according to termination policy", func() {
			By("By creating a cluster")
			toCreate, _, _, key := newClusterObj(nil, nil)

			toCreate.Spec.TerminationPolicy = dbaasv1alpha1.DoNotTerminate

			Expect(testCtx.CreateObj(ctx, toCreate)).Should(Succeed())

			fetchedG1 := &dbaasv1alpha1.Cluster{}

			Eventually(func() bool {
				_ = k8sClient.Get(ctx, key, fetchedG1)
				return fetchedG1.Status.ObservedGeneration == 1
			}, timeout, interval).Should(BeTrue())

			fetchedG1.Spec.TerminationPolicy = dbaasv1alpha1.Halt
			Expect(k8sClient.Update(ctx, fetchedG1)).Should(Succeed())

			fetchedG2 := &dbaasv1alpha1.Cluster{}

			Eventually(func() bool {
				_ = k8sClient.Get(ctx, key, fetchedG2)
				return fetchedG2.Status.ObservedGeneration == 2
			}, timeout, interval).Should(BeTrue())

			By("Deleting the cluster")
			Eventually(func() bool {
				if err := deleteClusterNWait(key); err != nil {
					return false
				}
				tmp := &dbaasv1alpha1.Cluster{}
				err := k8sClient.Get(ctx, key, tmp)
				return apierrors.IsNotFound(err)
			}, timeout, interval).Should(BeTrue())
		})
	})

	Context("When updating cluster replicas", func() {
		It("Should create/delete pod to the replicas number", func() {
			By("By creating a cluster")
			toCreate, _, _, key := newClusterObj(nil, nil)
			Expect(testCtx.CreateObj(ctx, toCreate)).Should(Succeed())

			fetchedG1 := &dbaasv1alpha1.Cluster{}

			Eventually(func() bool {
				_ = k8sClient.Get(ctx, key, fetchedG1)
				return fetchedG1.Status.ObservedGeneration == 1
			}, timeout, interval).Should(BeTrue())

			stsList := &appsv1.StatefulSetList{}
			Eventually(func() bool {
				Expect(k8sClient.List(ctx, stsList, client.MatchingLabels{
					"app.kubernetes.io/instance": key.Name,
				}, client.InNamespace(key.Namespace))).Should(Succeed())
				return len(stsList.Items) != 0
			}, timeout, interval).Should(BeTrue())

			By("By updating replica")
			if fetchedG1.Spec.Components == nil {
				fetchedG1.Spec.Components = []dbaasv1alpha1.ClusterComponent{}
			}
			updatedReplicas := 5
			fetchedG1.Spec.Components = append(fetchedG1.Spec.Components, dbaasv1alpha1.ClusterComponent{
				Name:     "replicasets",
				Type:     "replicasets",
				Replicas: updatedReplicas,
			})
			Expect(k8sClient.Update(ctx, fetchedG1)).Should(Succeed())

			fetchedG2 := &dbaasv1alpha1.Cluster{}
			Eventually(func() bool {
				_ = k8sClient.Get(ctx, key, fetchedG2)
				return fetchedG2.Status.ObservedGeneration == 2
			}, timeout*2, interval).Should(BeTrue())

			Eventually(func() bool {
				Expect(k8sClient.List(ctx, stsList, client.MatchingLabels{
					"app.kubernetes.io/instance": key.Name,
				}, client.InNamespace(key.Namespace))).Should(Succeed())
				Expect(len(stsList.Items) != 0).Should(BeTrue())
				return int(*stsList.Items[0].Spec.Replicas) == updatedReplicas
			}, timeout, interval).Should(BeTrue())

			By("Deleting the scope")
			Eventually(func() error {
				return deleteClusterNWait(key)
			}, timeout, interval).Should(Succeed())
		})
	})

	Context("When creating cluster", func() {
		It("Should create deployment if component is stateless", func() {
			By("By creating a cluster")
			toCreate, _, _, key := newClusterObj(nil, nil)
			Expect(testCtx.CreateObj(ctx, toCreate)).Should(Succeed())

			fetchedG1 := &dbaasv1alpha1.Cluster{}

			Eventually(func() bool {
				_ = k8sClient.Get(ctx, key, fetchedG1)
				return fetchedG1.Status.ObservedGeneration == 1
			}, timeout, interval).Should(BeTrue())

			deployList := &appsv1.DeploymentList{}
			Eventually(func() bool {
				Expect(k8sClient.List(ctx, deployList, client.MatchingLabels{
					"app.kubernetes.io/instance": key.Name,
				}, client.InNamespace(key.Namespace))).Should(Succeed())
				return len(deployList.Items) != 0
			}, timeout, interval).Should(BeTrue())

			By("Deleting the scope")
			Eventually(func() error {
				return deleteClusterNWait(key)
			}, timeout, interval).Should(Succeed())
		})
	})

	Context("When creating cluster", func() {
		It("Should create pdb if updateStrategy exists", func() {
			By("By creating a cluster")
			toCreate, _, _, key := newClusterObj(nil, nil)
			Expect(testCtx.CreateObj(ctx, toCreate)).Should(Succeed())

			fetchedG1 := &dbaasv1alpha1.Cluster{}

			Eventually(func() bool {
				_ = k8sClient.Get(ctx, key, fetchedG1)
				return fetchedG1.Status.ObservedGeneration == 1
			}, timeout, interval).Should(BeTrue())

			pdbList := &policyv1.PodDisruptionBudgetList{}
			Eventually(func() bool {
				Expect(k8sClient.List(ctx, pdbList, client.MatchingLabels{
					"app.kubernetes.io/instance": key.Name,
				}, client.InNamespace(key.Namespace))).Should(Succeed())
				return len(pdbList.Items) != 0
			}, timeout, interval).Should(BeTrue())

			By("Deleting the scope")
			Eventually(func() error {
				return deleteClusterNWait(key)
			}, timeout, interval).Should(Succeed())
		})
	})

	Context("When creating cluster", func() {
		It("Should create service if service configured", func() {
			By("By creating a cluster")
			toCreate, _, _, key := newClusterObj(nil, nil)
			toCreate.Spec.Components = append(toCreate.Spec.Components, dbaasv1alpha1.ClusterComponent{
				Name: "proxy",
				Type: "proxy",

				ServiceType: "LoadBalancer",
			})
			Expect(testCtx.CreateObj(ctx, toCreate)).Should(Succeed())

			fetchedG1 := &dbaasv1alpha1.Cluster{}

			Eventually(func() bool {
				_ = k8sClient.Get(ctx, key, fetchedG1)
				return fetchedG1.Status.ObservedGeneration == 1
			}, timeout, interval).Should(BeTrue())

			svcList := &corev1.ServiceList{}
			Eventually(func() bool {
				Expect(k8sClient.List(ctx, svcList, client.MatchingLabels{
					"app.kubernetes.io/instance": key.Name,
				}, client.InNamespace(key.Namespace))).Should(Succeed())
				for _, svc := range svcList.Items {
					if svc.Spec.Type == "LoadBalancer" {
						return true
					}
				}
				return false
			}, timeout, interval).Should(BeTrue())

			By("Deleting the scope")
			Eventually(func() error {
				return deleteClusterNWait(key)
			}, timeout, interval).Should(Succeed())
		})
	})

	Context("When updating cluster", func() {
		It("Should update PVC request storage size accordingly", func() {
			By("Check available storageclasses")
			scList := &storagev1.StorageClassList{}
			defaultStorageClass := &storagev1.StorageClass{}
			hasDefaultSC := false
			_ = k8sClient.List(ctx, scList)
			if len(scList.Items) == 0 {
				return
			}

			for _, sc := range scList.Items {
				annot := sc.Annotations
				if annot == nil {
					continue
				}
				if v, ok := annot["storageclass.kubernetes.io/is-default-class"]; ok && v == "true" {
					defaultStorageClass = &sc
					hasDefaultSC = true
					break
				}
			}
			if !hasDefaultSC {
				defaultStorageClass = &scList.Items[0]
				err := assureDefaultStorageClassObj(defaultStorageClass)
				Expect(err).NotTo(HaveOccurred())
			}

			By("By creating a cluster with volume claim")
			toCreate, _, _, key := newClusterObj(nil, nil)
			toCreate.Spec.Components = make([]dbaasv1alpha1.ClusterComponent, 1)
			toCreate.Spec.Components[0] = dbaasv1alpha1.ClusterComponent{
				Name: "replicasets1",
				Type: "replicasets",
				VolumeClaimTemplates: []dbaasv1alpha1.ClusterComponentVolumeClaimTemplate{
					{
						Name: "data",
						Spec: &corev1.PersistentVolumeClaimSpec{
							AccessModes: []corev1.PersistentVolumeAccessMode{
								corev1.ReadWriteOnce,
							},
							Resources: corev1.ResourceRequirements{
								Requests: corev1.ResourceList{
									corev1.ResourceStorage: resource.MustParse("1Gi"),
								},
							},
						},
					},
					{
						Name: "log",
						Spec: &corev1.PersistentVolumeClaimSpec{
							AccessModes: []corev1.PersistentVolumeAccessMode{
								corev1.ReadWriteOnce,
							},
							StorageClassName: &defaultStorageClass.Name,
							Resources: corev1.ResourceRequirements{
								Requests: corev1.ResourceList{
									corev1.ResourceStorage: resource.MustParse("1Gi"),
								},
							},
						},
					},
				},
			}
			Expect(testCtx.CreateObj(ctx, toCreate)).Should(Succeed())

			fetchedG1 := &dbaasv1alpha1.Cluster{}

			Eventually(func() bool {
				_ = k8sClient.Get(ctx, key, fetchedG1)
				return fetchedG1.Status.ObservedGeneration == 1
			}, timeout, interval).Should(BeTrue())

			// this test required controller-manager component
			By("Check available controller-manager status")
			if !isCMAvailable() {
				By("The controller-manager is not available, test skipped")
				return
			}
			// TODO test the following contents in a real K8S cluster. testEnv is no controller-manager and scheduler components
			Eventually(func() bool {
				stsList := &appsv1.StatefulSetList{}
				Expect(k8sClient.List(ctx, stsList, client.MatchingLabels{
					"app.kubernetes.io/instance": key.Name,
				}, client.InNamespace(key.Namespace))).Should(Succeed())

				Expect(len(stsList.Items) == 1).Should(BeTrue())

				sts := &stsList.Items[0]
				Expect(sts.Spec.Replicas).ShouldNot(BeNil())
				return sts.Status.AvailableReplicas == *sts.Spec.Replicas
			}, timeout*6, interval).Should(BeTrue())

			Eventually(func() bool {
				pvcList := &corev1.PersistentVolumeClaimList{}
				Expect(k8sClient.List(ctx, pvcList, client.InNamespace(key.Namespace))).Should(Succeed())
				return len(pvcList.Items) != 0
			}, timeout*6, interval).Should(BeTrue())

			comp := &fetchedG1.Spec.Components[0]
			newStorageValue := resource.MustParse("2Gi")
			comp.VolumeClaimTemplates[0].Spec.Resources.Requests[corev1.ResourceStorage] = newStorageValue
			comp.VolumeClaimTemplates[1].Spec.Resources.Requests[corev1.ResourceStorage] = newStorageValue

			Expect(k8sClient.Update(ctx, fetchedG1)).Should(Succeed())

			fetchedG2 := &dbaasv1alpha1.Cluster{}
			Eventually(func() bool {
				_ = k8sClient.Get(ctx, key, fetchedG2)
				return fetchedG2.Status.ObservedGeneration == 2
			}, timeout*2, interval).Should(BeTrue())

			// sts := &appsv1.StatefulSet{}
			// stsKey := types.NamespacedName{
			// 	Namespace: key.Namespace,
			// 	Name: fmt.Sprintf("%s-%s-%s",
			// 		key.Name,
			// 		fetchedG2.Spec.Components[0].Type,
			// 		fetchedG2.Spec.Components[0].Name),
			// }
			// Expect(k8sClient.Get(ctx, stsKey, sts)).Should(Succeed())

			stsList := &appsv1.StatefulSetList{}
			Expect(k8sClient.List(ctx, stsList, client.MatchingLabels{
				"app.kubernetes.io/instance": key.Name,
			}, client.InNamespace(key.Namespace))).Should(Succeed())

			for _, sts := range stsList.Items {
				for _, vct := range sts.Spec.VolumeClaimTemplates {
					for i := *sts.Spec.Replicas - 1; i >= 0; i-- {
						pvc := &corev1.PersistentVolumeClaim{}
						pvcKey := types.NamespacedName{
							Namespace: key.Namespace,
							Name:      fmt.Sprintf("%s-%s-%d", vct.Name, sts.Name, i),
						}
						Expect(k8sClient.Get(ctx, pvcKey, pvc)).Should(Succeed())
						Expect(pvc.Spec.Resources.Requests[corev1.ResourceStorage]).To(Equal(newStorageValue))
					}
				}
			}

			By("Deleting the scope")
			Eventually(func() error {
				return deleteClusterNWait(key)
			}, timeout*2, interval).Should(Succeed())
		})
	})

	// Consensus associate test cases
	Context("When creating cluster with componentType = Consensus", func() {
		It("Should success with: "+
			"1 pod with 'leader' role label set, "+
			"2 pods with 'follower' role label set,"+
			"1 service routes to 'leader' pod", func() {
			By("By creating a cluster with componentType = Consensus")
			toCreate, _, _, key := newClusterWithConsensusObj(nil, nil)
			Expect(k8sClient.Create(context.Background(), toCreate)).Should(Succeed())

			By("By waiting the cluster is created")
			cluster := &dbaasv1alpha1.Cluster{}

			// TODO: testEnv doesn't support pod creation yet. remove the following codes when it does
			if testEnv.UseExistingCluster == nil || !*testEnv.UseExistingCluster {
				// create fake pods of StatefulSet
				stsName := toCreate.Name + "-" + toCreate.Spec.Components[0].Name
				pods := createFakePod(stsName, 3)
				for _, pod := range pods {
					Expect(k8sClient.Create(context.Background(), &pod)).Should(Succeed())
				}

				// fake pods and stateful set creation done
				time.Sleep(interval * 5)

				Eventually(func() bool {
					err := k8sClient.Get(context.Background(), key, cluster)
					if err != nil {
						return false
					}

					return cluster.Status.Phase == dbaasv1alpha1.CreatingPhase
				}, timeout*3, interval*5).Should(BeTrue())

				return
			}
			// end remove

			Eventually(func() bool {
				err := k8sClient.Get(context.Background(), key, cluster)
				if err != nil {
					return false
				}

				return cluster.Status.Phase == dbaasv1alpha1.RunningPhase
			}, timeout*3, interval*5).Should(BeTrue())

			By("By checking pods' role label")
			ip := getLocalIP()
			Expect(ip).ShouldNot(BeEmpty())

			observeRoleOfServiceLoop := func(svc *corev1.Service) string {
				kind := "svc"
				name := svc.Name
				port := svc.Spec.Ports[0].Port
				role := ""
				Eventually(func() bool {
					err := startPortForward(kind, name, port)
					if err != nil {
						_ = stopPortForward(name)
						return false
					}
					time.Sleep(interval)
					role, err = observeRole(ip, port)
					if err != nil {
						_ = stopPortForward(name)
						return false
					}
					_ = stopPortForward(name)

					return true
				}, timeout*2, interval*1).Should(BeTrue())

				return role
			}

			stsList := &appsv1.StatefulSetList{}
			Expect(k8sClient.List(context.Background(), stsList, client.MatchingLabels{
				"app.kubernetes.io/instance": key.Name,
			}, client.InNamespace(key.Namespace))).Should(Succeed())
			Expect(len(stsList.Items)).Should(Equal(1))
			sts := &stsList.Items[0]
			podList := &corev1.PodList{}
			Expect(k8sClient.List(context.Background(), podList, client.InNamespace(key.Namespace))).Should(Succeed())
			pods := make([]corev1.Pod, 0)
			for _, pod := range podList.Items {
				if isMemberOf(sts, &pod) {
					pods = append(pods, pod)
				}
			}

			// should have 3 pods
			Expect(len(pods)).Should(Equal(3))
			// 1 leader
			// 2 followers
			leaderCount, followerCount := 0, 0
			for _, pod := range pods {
				switch pod.Labels[consensusSetRoleLabelKey] {
				case leader:
					leaderCount++
				case follower:
					followerCount++
				}
			}
			Expect(leaderCount).Should(Equal(1))
			Expect(followerCount).Should(Equal(2))

			By("By checking services' status")
			// we should have 1 services
			svcList := &corev1.ServiceList{}
			Expect(k8sClient.List(context.Background(), svcList, client.MatchingLabels{
				"app.kubernetes.io/instance": key.Name,
			}, client.InNamespace(key.Namespace))).Should(Succeed())
			Expect(len(svcList.Items)).Should(Equal(1))
			svc := svcList.Items[0]
			// getRole should be leader through service
			Expect(observeRoleOfServiceLoop(&svc)).Should(Equal(leader))

			By("By deleting leader pod")
			leaderPod := &corev1.Pod{}
			for _, pod := range pods {
				if pod.Labels[consensusSetRoleLabelKey] == leader {
					leaderPod = &pod
					break
				}
			}
			Expect(k8sClient.Delete(context.Background(), leaderPod)).Should(Succeed())
			time.Sleep(interval * 2)
			Eventually(func() bool {
				Expect(k8sClient.Get(context.Background(), types.NamespacedName{
					Namespace: sts.Namespace,
					Name:      sts.Name,
				}, sts)).Should(Succeed())
				return sts.Status.AvailableReplicas == 3
			}, timeout, interval).Should(BeTrue())

			time.Sleep(interval * 2)
			Expect(observeRoleOfServiceLoop(&svc)).Should(Equal(leader))

			By("Deleting the cluster")
			Eventually(func() error {
				return deleteClusterNWait(key)
			}, timeout, interval).Should(Succeed())
		})
	})

	Context("When creating cluster", func() {
		It("Should PodSpec affinity be nil if cluster affinity is nil", func() {
			By("By creating a cluster")
			toCreate, _, _, key := newClusterObj(nil, nil)

			Expect(testCtx.CreateObj(ctx, toCreate)).Should(Succeed())

			fetchedClusterG1 := &dbaasv1alpha1.Cluster{}
			Eventually(func() bool {
				_ = k8sClient.Get(ctx, key, fetchedClusterG1)
				return fetchedClusterG1.Status.ObservedGeneration == 1
			}, timeout, interval).Should(BeTrue())

			stsList := &appsv1.StatefulSetList{}
			Eventually(func() bool {
				Expect(k8sClient.List(ctx, stsList, client.MatchingLabels{
					"app.kubernetes.io/instance": key.Name,
				}, client.InNamespace(key.Namespace))).Should(Succeed())
				Expect(len(stsList.Items) == 1).Should(BeTrue())
				sts := stsList.Items[0]
				return sts.Spec.Template.Spec.Affinity == nil
			}, timeout, interval).Should(BeTrue())

			By("Deleting the scope")
			Eventually(func() error {
				return deleteClusterNWait(key)
			}, timeout, interval).Should(Succeed())
		})
	})

	Context("When creating cluster", func() {
		It("Should RequiredDuringSchedulingIgnoredDuringExecution and NoSchedule exist if podAntiAffinity is required", func() {
			By("By creating a cluster")
			toCreate, _, _, key := newClusterObj(nil, nil)
			toCreate.Spec.Affinity = &dbaasv1alpha1.Affinity{
				PodAntiAffinity: dbaasv1alpha1.Required,
				TopologyKeys:    []string{"testTopologyKey"},
				NodeLabels: map[string]string{
					"testNodeKey": "testLabelValue",
				},
			}
			Expect(testCtx.CreateObj(ctx, toCreate)).Should(Succeed())

			fetchedClusterG1 := &dbaasv1alpha1.Cluster{}
			Eventually(func() bool {
				_ = k8sClient.Get(ctx, key, fetchedClusterG1)
				return fetchedClusterG1.Status.ObservedGeneration == 1
			}, timeout, interval).Should(BeTrue())

			stsList := &appsv1.StatefulSetList{}
			Eventually(func() bool {
				Expect(k8sClient.List(ctx, stsList, client.MatchingLabels{
					"app.kubernetes.io/instance": key.Name,
				}, client.InNamespace(key.Namespace))).Should(Succeed())
				Expect(len(stsList.Items) == 1).Should(BeTrue())
				podSpec := stsList.Items[0].Spec.Template.Spec
				Expect(podSpec.Affinity.NodeAffinity).ShouldNot(BeNil())
				Expect(podSpec.TopologySpreadConstraints[0].WhenUnsatisfiable == corev1.DoNotSchedule).Should(BeTrue())
				return len(podSpec.Affinity.PodAntiAffinity.RequiredDuringSchedulingIgnoredDuringExecution) != 0
			}, timeout, interval).Should(BeTrue())

			By("Deleting the scope")
			Eventually(func() error {
				return deleteClusterNWait(key)
			}, timeout, interval).Should(Succeed())
		})
	})

	Context("When creating cluster", func() {
		It("Should PreferredDuringSchedulingIgnoredDuringExecution and ScheduleAnyway exist if podAntiAffinity is preferred", func() {
			By("By creating a cluster")
			toCreate, _, _, key := newClusterObj(nil, nil)
			toCreate.Spec.Affinity = &dbaasv1alpha1.Affinity{
				PodAntiAffinity: dbaasv1alpha1.Preferred,
				TopologyKeys:    []string{"testTopologyKey"},
			}
			Expect(testCtx.CreateObj(ctx, toCreate)).Should(Succeed())

			fetchedClusterG1 := &dbaasv1alpha1.Cluster{}
			Eventually(func() bool {
				_ = k8sClient.Get(ctx, key, fetchedClusterG1)
				return fetchedClusterG1.Status.ObservedGeneration == 1
			}, timeout, interval).Should(BeTrue())

			stsList := &appsv1.StatefulSetList{}
			Eventually(func() bool {
				Expect(k8sClient.List(ctx, stsList, client.MatchingLabels{
					"app.kubernetes.io/instance": key.Name,
				}, client.InNamespace(key.Namespace))).Should(Succeed())
				Expect(len(stsList.Items) == 1).Should(BeTrue())
				podSpec := stsList.Items[0].Spec.Template.Spec
				Expect(podSpec.TopologySpreadConstraints[0].WhenUnsatisfiable == corev1.ScheduleAnyway).Should(BeTrue())
				return len(podSpec.Affinity.PodAntiAffinity.PreferredDuringSchedulingIgnoredDuringExecution) != 0
			}, timeout, interval).Should(BeTrue())

			By("Deleting the scope")
			Eventually(func() error {
				return deleteClusterNWait(key)
			}, timeout, interval).Should(Succeed())
		})
	})

	Context("When creating cluster", func() {
		It("Should PreferredDuringSchedulingIgnoredDuringExecution and ScheduleAnyway exist if podAntiAffinity is preferred", func() {
			By("By creating a cluster")
			toCreate, _, _, key := newClusterObj(nil, nil)
			toCreate.Spec.Affinity = &dbaasv1alpha1.Affinity{
				PodAntiAffinity: dbaasv1alpha1.Preferred,
				TopologyKeys:    []string{"testTopologyKey"},
			}
			Expect(testCtx.CreateObj(ctx, toCreate)).Should(Succeed())

			fetchedClusterG1 := &dbaasv1alpha1.Cluster{}
			Eventually(func() bool {
				_ = k8sClient.Get(ctx, key, fetchedClusterG1)
				return fetchedClusterG1.Status.ObservedGeneration == 1
			}, timeout, interval).Should(BeTrue())

			stsList := &appsv1.StatefulSetList{}
			Eventually(func() bool {
				Expect(k8sClient.List(ctx, stsList, client.MatchingLabels{
					"app.kubernetes.io/instance": key.Name,
				}, client.InNamespace(key.Namespace))).Should(Succeed())
				Expect(len(stsList.Items) == 1).Should(BeTrue())
				podSpec := stsList.Items[0].Spec.Template.Spec
				Expect(podSpec.TopologySpreadConstraints[0].WhenUnsatisfiable == corev1.ScheduleAnyway).Should(BeTrue())
				return len(podSpec.Affinity.PodAntiAffinity.PreferredDuringSchedulingIgnoredDuringExecution) != 0
			}, timeout, interval).Should(BeTrue())

			By("Deleting the scope")
			Eventually(func() error {
				return deleteClusterNWait(key)
			}, timeout, interval).Should(Succeed())
		})
	})

	Context("When creating cluster", func() {
		It("Should compoment affinity overrider cluster affinity if component affinity exists", func() {
			By("By creating a cluster")
			toCreate, _, _, key := newClusterObj(nil, nil)
			toCreate.Spec.Affinity = &dbaasv1alpha1.Affinity{
				PodAntiAffinity: dbaasv1alpha1.Preferred,
				TopologyKeys:    []string{"testTopologyKey"},
			}
			toCreate.Spec.Components = []dbaasv1alpha1.ClusterComponent{}
			toCreate.Spec.Components = append(toCreate.Spec.Components, dbaasv1alpha1.ClusterComponent{
				Name: "replicasets",
				Type: "replicasets",
				Affinity: &dbaasv1alpha1.Affinity{
					PodAntiAffinity: dbaasv1alpha1.Required,
					TopologyKeys:    []string{"testTopologyKey"},
				},
			})
			Expect(testCtx.CreateObj(ctx, toCreate)).Should(Succeed())

			fetchedClusterG1 := &dbaasv1alpha1.Cluster{}
			Eventually(func() bool {
				_ = k8sClient.Get(ctx, key, fetchedClusterG1)
				return fetchedClusterG1.Status.ObservedGeneration == 1
			}, timeout, interval).Should(BeTrue())

			stsList := &appsv1.StatefulSetList{}
			Eventually(func() bool {
				Expect(k8sClient.List(ctx, stsList, client.MatchingLabels{
					"app.kubernetes.io/instance": key.Name,
				}, client.InNamespace(key.Namespace))).Should(Succeed())
				Expect(len(stsList.Items) == 1).Should(BeTrue())
				podSpec := stsList.Items[0].Spec.Template.Spec
				Expect(len(podSpec.Affinity.PodAntiAffinity.PreferredDuringSchedulingIgnoredDuringExecution) == 0).Should(BeTrue())
				Expect(podSpec.TopologySpreadConstraints[0].WhenUnsatisfiable == corev1.DoNotSchedule).Should(BeTrue())
				return len(podSpec.Affinity.PodAntiAffinity.RequiredDuringSchedulingIgnoredDuringExecution) != 0
			}, timeout, interval).Should(BeTrue())

			By("Deleting the scope")
			Eventually(func() error {
				return deleteClusterNWait(key)
			}, timeout, interval).Should(Succeed())
		})
	})

	Context("testing cluster status", func() {
		It("this test required controller-manager component", func() {
			if !isCMAvailable() {
				By("The controller-manager is not available, test skipped")
				return
			}
			// TODO test the following contents in a real K8S cluster. testEnv is no controller-manager and scheduler components
			toCreate, _, _, key := newClusterObj(nil, nil)
			toCreate.Spec.Components = []dbaasv1alpha1.ClusterComponent{}
			toCreate.Spec.Components = append(toCreate.Spec.Components, dbaasv1alpha1.ClusterComponent{
				Name: "replicasets",
				Type: "replicasets",
			})
			Expect(testCtx.CreateObj(ctx, toCreate)).Should(Succeed())
			fetchedClusterG1 := &dbaasv1alpha1.Cluster{}
			Eventually(func() bool {
				_ = k8sClient.Get(ctx, key, fetchedClusterG1)
				return fetchedClusterG1.Status.ObservedGeneration == 1
			}, timeout, interval).Should(BeTrue())
			Eventually(func() bool {
				_ = k8sClient.Get(ctx, key, fetchedClusterG1)
				return fetchedClusterG1.Status.Components["replicasets"].Phase == dbaasv1alpha1.RunningPhase &&
					fetchedClusterG1.Status.Phase == dbaasv1alpha1.RunningPhase
			}, timeout, interval).Should(BeTrue())

			By("Deleting the scope")
			Eventually(func() error {
				return deleteClusterNWait(key)
			}, timeout, interval).Should(Succeed())
		})
	})
})

func createFakePod(parentName string, number int) []corev1.Pod {
	podYaml := `
apiVersion: v1
kind: Pod
metadata:
  labels:
    controller-revision-hash: wesql-test-859d7565b6
  name: my-name
  namespace: default
spec:
  containers:
  - args:
    command:
    - /bin/bash
    - -c
    env:
<<<<<<< HEAD
    - name: OPENDBAAS_MY_POD_NAME
=======
    - name: KB_POD_NAME
>>>>>>> cc96cfeb
      valueFrom:
        fieldRef:
          apiVersion: v1
          fieldPath: metadata.name
<<<<<<< HEAD
    - name: OPENDBAAS_REPLICASETS_N
      value: "3"
    - name: OPENDBAAS_REPLICASETS_0_HOSTNAME
      value: clusterepuglf-wesql-test-0
    - name: OPENDBAAS_REPLICASETS_1_HOSTNAME
      value: clusterepuglf-wesql-test-1
    - name: OPENDBAAS_REPLICASETS_2_HOSTNAME
      value: clusterepuglf-wesql-test-2
    image: docker.io/infracreate/wesql-server-8.0:0.1-SNAPSHOT
=======
    - name: KB_REPLICASETS_N
      value: "3"
    - name: KB_REPLICASETS_0_HOSTNAME
      value: clusterepuglf-wesql-test-0
    - name: KB_REPLICASETS_1_HOSTNAME
      value: clusterepuglf-wesql-test-1
    - name: KB_REPLICASETS_2_HOSTNAME
      value: clusterepuglf-wesql-test-2
    image: docker.io/apecloud/wesql-server-8.0:0.1-SNAPSHOT
>>>>>>> cc96cfeb
    imagePullPolicy: IfNotPresent
    name: mysql
    ports:
    - containerPort: 3306
      name: mysql
      protocol: TCP
    - containerPort: 13306
      name: paxos
      protocol: TCP
    volumeMounts:
    - mountPath: /var/run/secrets/kubernetes.io/serviceaccount
      name: kube-api-access-2rhsb
      readOnly: true
  dnsPolicy: ClusterFirst
  enableServiceLinks: true
  restartPolicy: Always
  serviceAccount: default
  serviceAccountName: default
  
  volumes:
  - name: kube-api-access-2rhsb
    projected:
      defaultMode: 420
      sources:
      - serviceAccountToken:
          expirationSeconds: 3607
          path: token
      - configMap:
          items:
          - key: ca.crt
            path: ca.crt
          name: kube-root-ca.crt
      - downwardAPI:
          items:
          - fieldRef:
              apiVersion: v1
              fieldPath: metadata.namespace
            path: namespace
`
	pods := make([]corev1.Pod, 0)
	for i := 0; i < number; i++ {
		pod := corev1.Pod{}
		Expect(yaml.Unmarshal([]byte(podYaml), &pod)).Should(Succeed())
		pod.Name = parentName + "-" + strconv.Itoa(i)
		pod.Labels[consensusSetRoleLabelKey] = "follower"
		pods = append(pods, pod)
	}
	pods[1].Labels[consensusSetRoleLabelKey] = "leader"

	return pods
}

const (
	// configurations to connect to Mysql, either a data source name represent by URL.
	connectionURLKey = "url"

	// other general settings for DB connections.
	maxIdleConnsKey    = "maxIdleConns"
	maxOpenConnsKey    = "maxOpenConns"
	connMaxLifetimeKey = "connMaxLifetime"
	connMaxIdleTimeKey = "connMaxIdleTime"
)

// Mysql represents MySQL output bindings.
type Mysql struct {
	db *sql.DB
}

// Init initializes the MySQL binding.
func (m *Mysql) Init(metadata map[string]string) error {
	p := metadata
	url, ok := p[connectionURLKey]
	if !ok || url == "" {
		return fmt.Errorf("missing MySql connection string")
	}

	db, err := initDB(url)
	if err != nil {
		return err
	}

	err = propertyToInt(p, maxIdleConnsKey, db.SetMaxIdleConns)
	if err != nil {
		return err
	}

	err = propertyToInt(p, maxOpenConnsKey, db.SetMaxOpenConns)
	if err != nil {
		return err
	}

	err = propertyToDuration(p, connMaxIdleTimeKey, db.SetConnMaxIdleTime)
	if err != nil {
		return err
	}

	err = propertyToDuration(p, connMaxLifetimeKey, db.SetConnMaxLifetime)
	if err != nil {
		return err
	}

	err = db.Ping()
	if err != nil {
		return errors.Wrap(err, "unable to ping the DB")
	}

	m.db = db

	return nil
}

// Close will close the DB.
func (m *Mysql) Close() error {
	if m.db != nil {
		return m.db.Close()
	}

	return nil
}

func (m *Mysql) query(ctx context.Context, sql string) ([]interface{}, error) {
	rows, err := m.db.QueryContext(ctx, sql)
	if err != nil {
		return nil, errors.Wrapf(err, "error executing %s", sql)
	}

	defer func() {
		_ = rows.Close()
		_ = rows.Err()
	}()

	result, err := m.jsonify(rows)
	if err != nil {
		return nil, errors.Wrapf(err, "error marshalling query result for %s", sql)
	}

	return result, nil
}

func propertyToInt(props map[string]string, key string, setter func(int)) error {
	if v, ok := props[key]; ok {
		if i, err := strconv.Atoi(v); err == nil {
			setter(i)
		} else {
			return errors.Wrapf(err, "error converitng %s:%s to int", key, v)
		}
	}

	return nil
}

func propertyToDuration(props map[string]string, key string, setter func(time.Duration)) error {
	if v, ok := props[key]; ok {
		if d, err := time.ParseDuration(v); err == nil {
			setter(d)
		} else {
			return errors.Wrapf(err, "error converitng %s:%s to time duration", key, v)
		}
	}

	return nil
}

func initDB(url string) (*sql.DB, error) {
	if _, err := mysql.ParseDSN(url); err != nil {
		return nil, errors.Wrapf(err, "illegal Data Source Name (DNS) specified by %s", connectionURLKey)
	}

	db, err := sql.Open("mysql", url)
	if err != nil {
		return nil, errors.Wrap(err, "error opening DB connection")
	}

	return db, nil
}

func (m *Mysql) jsonify(rows *sql.Rows) ([]interface{}, error) {
	columnTypes, err := rows.ColumnTypes()
	if err != nil {
		return nil, err
	}

	var ret []interface{}
	for rows.Next() {
		values := prepareValues(columnTypes)
		err := rows.Scan(values...)
		if err != nil {
			return nil, err
		}

		r := m.convert(columnTypes, values)
		ret = append(ret, r)
	}

	return ret, nil
}

func prepareValues(columnTypes []*sql.ColumnType) []interface{} {
	types := make([]reflect.Type, len(columnTypes))
	for i, tp := range columnTypes {
		types[i] = tp.ScanType()
	}

	values := make([]interface{}, len(columnTypes))
	for i := range values {
		values[i] = reflect.New(types[i]).Interface()
	}

	return values
}

func (m *Mysql) convert(columnTypes []*sql.ColumnType, values []interface{}) map[string]interface{} {
	r := map[string]interface{}{}

	for i, ct := range columnTypes {
		value := values[i]

		switch v := values[i].(type) {
		case driver.Valuer:
			if vv, err := v.Value(); err == nil {
				value = interface{}(vv)
			}
		case *sql.RawBytes:
			// special case for sql.RawBytes, see https://github.com/go-sql-driver/mysql/blob/master/fields.go#L178
			switch ct.DatabaseTypeName() {
			case "VARCHAR", "CHAR", "TEXT", "LONGTEXT":
				value = string(*v)
			}
		}

		if value != nil {
			r[ct.Name()] = value
		}
	}

	return r
}

func getLocalIP() string {
	addrs, err := net.InterfaceAddrs()
	if err != nil {
		return ""
	}
	for _, address := range addrs {
		// check the address type and if it is not a loopback the display it
		if ipnet, ok := address.(*net.IPNet); ok && !ipnet.IP.IsLoopback() {
			if ipnet.IP.To4() != nil {
				return ipnet.IP.String()
			}
		}
	}
	return ""
}

func observeRole(ip string, port int32) (string, error) {
	url := "root@tcp(" + ip + ":" + strconv.Itoa(int(port)) + ")/information_schema?allowNativePasswords=true"
	sql := "select role from information_schema.wesql_cluster_local"
	mysql := &Mysql{}
	params := map[string]string{connectionURLKey: url}
	err := mysql.Init(params)
	if err != nil {
		return "", err
	}

	result, err := mysql.query(context.Background(), sql)
	if err != nil {
		return "", err
	}
	if len(result) != 1 {
		return "", errors.New("only one role should be observed")
	}
	row, ok := result[0].(map[string]interface{})
	if !ok {
		return "", errors.New("query result wrong type")
	}
	role, ok := row["role"].(string)
	if !ok {
		return "", errors.New("role parsing error")
	}
	if len(role) == 0 {
		return "", errors.New("got empty role")
	}

	err = mysql.Close()
	role = strings.ToLower(role)
	if err != nil {
		return role, err
	}

	return role, nil
}

func startPortForward(kind, name string, port int32) error {
	portStr := strconv.Itoa(int(port))
	cmd := exec.Command("bash", "-c", "kubectl port-forward "+kind+"/"+name+" --address 0.0.0.0 "+portStr+":"+portStr+" &")
	return cmd.Start()
}

func stopPortForward(name string) error {
	cmd := exec.Command("bash", "-c", "ps aux | grep port-forward | grep -v grep | grep "+name+" | awk '{print $2}' | xargs kill -9")
	return cmd.Run()
}<|MERGE_RESOLUTION|>--- conflicted
+++ resolved
@@ -32,11 +32,6 @@
 	"github.com/pkg/errors"
 	"github.com/sethvargo/go-password/password"
 
-<<<<<<< HEAD
-	policyv1 "k8s.io/api/policy/v1"
-
-=======
->>>>>>> cc96cfeb
 	. "github.com/onsi/ginkgo"
 	. "github.com/onsi/gomega"
 	appsv1 "k8s.io/api/apps/v1"
@@ -308,11 +303,7 @@
 	assureClusterDefWithConsensusObj := func() *dbaasv1alpha1.ClusterDefinition {
 		By("By assure an clusterDefinition obj with componentType = Consensus")
 		clusterDefYAML := `
-<<<<<<< HEAD
-apiVersion: dbaas.infracreate.com/v1alpha1
-=======
 apiVersion: dbaas.kubeblocks.io/v1alpha1
->>>>>>> cc96cfeb
 kind: ClusterDefinition
 metadata:
   name: cluster-definition-consensus
@@ -373,19 +364,11 @@
         args:
           - >
             cluster_info="";
-<<<<<<< HEAD
-            for (( i=0; i<$OPENDBAAS_REPLICASETS_N; i++ )); do
-              if [ $i -ne 0 ]; then
-                cluster_info="$cluster_info;";
-              fi;
-              host=$(eval echo \$OPENDBAAS_REPLICASETS_"$i"_HOSTNAME)
-=======
             for (( i=0; i<$KB_REPLICASETS_N; i++ )); do
               if [ $i -ne 0 ]; then
                 cluster_info="$cluster_info;";
               fi;
               host=$(eval echo \$KB_REPLICASETS_"$i"_HOSTNAME)
->>>>>>> cc96cfeb
               cluster_info="$cluster_info$host:13306";
             done;
             idx=0;
@@ -393,11 +376,7 @@
               for i in "${ADDR[@]}"; do
                 idx=$i;
               done;
-<<<<<<< HEAD
-            done <<< "$OPENDBAAS_MY_POD_NAME";
-=======
             done <<< "$KB_POD_NAME";
->>>>>>> cc96cfeb
             echo $idx;
             cluster_info="$cluster_info@$(($idx+1))";
             echo $cluster_info;
@@ -414,11 +393,7 @@
 	assureAppVersionWithConsensusObj := func() *dbaasv1alpha1.AppVersion {
 		By("By assure an appVersion obj with componentType = Consensus")
 		appVerYAML := `
-<<<<<<< HEAD
-apiVersion: dbaas.infracreate.com/v1alpha1
-=======
 apiVersion: dbaas.kubeblocks.io/v1alpha1
->>>>>>> cc96cfeb
 kind:       AppVersion
 metadata:
   name:     app-version-consensus
@@ -429,11 +404,7 @@
     podSpec:
       containers:
       - name: mysql
-<<<<<<< HEAD
-        image: docker.io/infracreate/wesql-server-8.0:0.1-SNAPSHOT
-=======
         image: docker.io/apecloud/wesql-server-8.0:0.1-SNAPSHOT
->>>>>>> cc96cfeb
         imagePullPolicy: IfNotPresent
 `
 		appVersion := &dbaasv1alpha1.AppVersion{}
@@ -463,11 +434,7 @@
 
 		return &dbaasv1alpha1.Cluster{
 			TypeMeta: metav1.TypeMeta{
-<<<<<<< HEAD
-				APIVersion: "dbaas.infracreate.com/v1alpha1",
-=======
 				APIVersion: "dbaas.kubeblocks.io/v1alpha1",
->>>>>>> cc96cfeb
 				Kind:       "Cluster",
 			},
 			ObjectMeta: metav1.ObjectMeta{
@@ -1243,26 +1210,11 @@
     - /bin/bash
     - -c
     env:
-<<<<<<< HEAD
-    - name: OPENDBAAS_MY_POD_NAME
-=======
     - name: KB_POD_NAME
->>>>>>> cc96cfeb
       valueFrom:
         fieldRef:
           apiVersion: v1
           fieldPath: metadata.name
-<<<<<<< HEAD
-    - name: OPENDBAAS_REPLICASETS_N
-      value: "3"
-    - name: OPENDBAAS_REPLICASETS_0_HOSTNAME
-      value: clusterepuglf-wesql-test-0
-    - name: OPENDBAAS_REPLICASETS_1_HOSTNAME
-      value: clusterepuglf-wesql-test-1
-    - name: OPENDBAAS_REPLICASETS_2_HOSTNAME
-      value: clusterepuglf-wesql-test-2
-    image: docker.io/infracreate/wesql-server-8.0:0.1-SNAPSHOT
-=======
     - name: KB_REPLICASETS_N
       value: "3"
     - name: KB_REPLICASETS_0_HOSTNAME
@@ -1272,7 +1224,6 @@
     - name: KB_REPLICASETS_2_HOSTNAME
       value: clusterepuglf-wesql-test-2
     image: docker.io/apecloud/wesql-server-8.0:0.1-SNAPSHOT
->>>>>>> cc96cfeb
     imagePullPolicy: IfNotPresent
     name: mysql
     ports:
