--- conflicted
+++ resolved
@@ -33,13 +33,8 @@
 	}
 	"spec": {
 		"selector": {
-<<<<<<< HEAD
-			"app.kubernetes.io/instance":  "\(cluster.metadata.name)-\(component.name)"
-			"app.kubernetes.io/component": "\(component.type)-\(component.name)"
-=======
-			"app.kubernetes.io/instance":       cluster.metadata.name
+			"app.kubernetes.io/instance":       "\(cluster.metadata.name)-\(component.name)"
 			"app.kubernetes.io/component-name": "\(component.name)"
->>>>>>> 05633956
 		}
 		ports: component.service.ports
 		if component.service.type != _|_ {
