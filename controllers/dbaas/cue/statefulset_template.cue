--- conflicted
+++ resolved
@@ -9,15 +9,12 @@
 	clusterType:    string
 	type:           string
 	name:           string
-<<<<<<< HEAD
 	replicas:       int
-=======
 	monitor: {
 		enable:     bool
 		scrapePort: int
 		scrapePath: string
 	}
->>>>>>> 6848eee8
 	podSpec: containers: [...]
 	volumeClaimTemplates: [...]
 }
