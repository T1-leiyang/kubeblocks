/*
Copyright ApeCloud Inc.

Licensed under the Apache License, Version 2.0 (the "License");
you may not use this file except in compliance with the License.
You may obtain a copy of the License at

    http://www.apache.org/licenses/LICENSE-2.0

Unless required by applicable law or agreed to in writing, software
distributed under the License is distributed on an "AS IS" BASIS,
WITHOUT WARRANTIES OR CONDITIONS OF ANY KIND, either express or implied.
See the License for the specific language governing permissions and
limitations under the License.
*/

package dbaas

import (
	"context"
	"time"

	. "github.com/onsi/ginkgo"
	. "github.com/onsi/gomega"

	"github.com/spf13/viper"
	corev1 "k8s.io/api/core/v1"
	"k8s.io/apimachinery/pkg/types"
	"k8s.io/apimachinery/pkg/util/yaml"
	"sigs.k8s.io/controller-runtime/pkg/client"

	dbaasv1alpha1 "github.com/apecloud/kubeblocks/apis/dbaas/v1alpha1"
)

var _ = Describe("ClusterDefinition Controller", func() {

	var ctx = context.Background()

	BeforeEach(func() {
		// Add any steup steps that needs to be executed before each test
		err := k8sClient.DeleteAllOf(ctx, &dbaasv1alpha1.Cluster{}, client.InNamespace(testCtx.DefaultNamespace), client.HasLabels{testCtx.TestObjLabelKey})
		Expect(err).NotTo(HaveOccurred())
		err = k8sClient.DeleteAllOf(ctx, &dbaasv1alpha1.AppVersion{}, client.HasLabels{testCtx.TestObjLabelKey})
		Expect(err).NotTo(HaveOccurred())
		err = k8sClient.DeleteAllOf(ctx, &dbaasv1alpha1.ClusterDefinition{}, client.HasLabels{testCtx.TestObjLabelKey})
		Expect(err).NotTo(HaveOccurred())
	})

	AfterEach(func() {
		// Add any teardown steps that needs to be executed after each test
	})

	clusterDefYaml := `
apiVersion: dbaas.kubeblocks.io/v1alpha1
kind:       ClusterDefinition
metadata:
  name:     mysql-cluster-definition
spec:
  type: state.mysql-8
  components:
  - typeName: replicasets
    componentType: Stateful
    defaultReplicas: 3
    characterType: mysql
    monitor:
      builtIn: false
      exporterConfig:
        scrapePort: 9104
        scrapePath: /metrics
    podSpec:
      containers:
      - name: mysql
        imagePullPolicy: IfNotPresent
        ports:
        - containerPort: 3306
          protocol: TCP
          name: mysql
        - containerPort: 13306
          protocol: TCP
          name: paxos
        volumeMounts:
          - mountPath: /var/lib/mysql
            name: data
          - mountPath: /var/log
            name: log
        env:
          - name: "MYSQL_ROOT_PASSWORD"
            valueFrom:
              secretKeyRef:
                name: $(KB_SECRET_NAME)
                key: password
        command: ["/usr/bin/bash", "-c"]
        args:
          - >
            cluster_info="";
            for (( i=0; i<$KB_REPLICASETS_PRIMARY_N; i++ )); do
              if [ $i -ne 0 ]; then
                cluster_info="$cluster_info;";
              fi;
              host=$(eval echo \$KB_REPLICASETS_PRIMARY_"$i"_HOSTNAME)
              cluster_info="$cluster_info$host:13306";
            done;
            idx=0;
            while IFS='-' read -ra ADDR; do
              for i in "${ADDR[@]}"; do
                idx=$i;
              done;
            done <<< "$KB_POD_NAME";
            echo $idx;
            cluster_info="$cluster_info@$(($idx+1))";
            echo $cluster_info;
            docker-entrypoint.sh mysqld --cluster-start-index=1 --cluster-info="$cluster_info" --cluster-id=1
      - name: mysql_exporter
        imagePullPolicy: IfNotPresent
        env:
          - name: MYSQL_ROOT_PASSWORD
            valueFrom:
              secretKeyRef:
                name: $(KB_SECRET_NAME)
                key: password
          - name: DATA_SOURCE_NAME
            value: "root:$(MYSQL_ROOT_PASSWORD)@(localhost:3306)/"
        ports:
          - containerPort: 9104
            protocol: TCP
            name: scrape
        livenessProbe:
          httpGet:
            path: /
            port: 9104
        readinessProbe:
          httpGet:
            path: /
            port: 9104
        resources:
          {}
`

	appVerYaml := `
apiVersion: dbaas.kubeblocks.io/v1alpha1
kind:       AppVersion
metadata:
  name:     appversion-mysql-latest
spec:
  clusterDefinitionRef: mysql-cluster-definition
  components:
  - type: replicasets
    podSpec: 
      containers:
      - name: mysql
        image: registry.jihulab.com/apecloud/mysql-server/mysql/wesql-server-arm:latest
      - name: mysql_exporter
        image: "prom/mysqld-exporter:v0.14.0"
`

	configTemplateYaml := `
apiVersion: v1
kind: ConfigMap
metadata:
  name: mysql-tree-node-template-8.0-test
  namespace: default
data:
  my.cnf: |-
    [mysqld]
    innodb-buffer-pool-size=512M
    log-bin=master-bin
    gtid_mode=OFF
    consensus_auto_leader_transfer=ON
    
    pid-file=/var/run/mysqld/mysqld.pid
    socket=/var/run/mysqld/mysqld.sock

    port=3306
    general_log=0
    server-id=1
    slow_query_log=0
    
    [client]
    socket=/var/run/mysqld/mysqld.sock
    host=localhost
`

	assureCfgTplConfigMapObj := func(cmName, cmNs string) *corev1.ConfigMap {
		By("By assure an cm obj")

		cfgCM := &corev1.ConfigMap{}
		Expect(yaml.Unmarshal([]byte(configTemplateYaml), cfgCM)).Should(Succeed())
		cfgCM.Name = cmNs
		cfgCM.Name = cmName
		Expect(testCtx.CheckedCreateObj(ctx, cfgCM)).Should(Succeed())
		return cfgCM
	}

	Context("When updating clusterDefinition", func() {
		It("Should update status of appVersion at the same time", func() {
			By("By creating a clusterDefinition")
			clusterDefinition := &dbaasv1alpha1.ClusterDefinition{}
			Expect(yaml.Unmarshal([]byte(clusterDefYaml), clusterDefinition)).Should(Succeed())
			Expect(testCtx.CreateObj(ctx, clusterDefinition)).Should(Succeed())
			createdClusterDef := &dbaasv1alpha1.ClusterDefinition{}
			// check reconciled finalizer and status
			Eventually(func() bool {
				err := k8sClient.Get(ctx, types.NamespacedName{
					Namespace: clusterDefinition.Namespace,
					Name:      clusterDefinition.Name,
				}, createdClusterDef)
				if err != nil {
					return false
				}
				return len(createdClusterDef.Finalizers) > 0 &&
					createdClusterDef.Status.ObservedGeneration == 1
			}, time.Second*10, time.Second*1).Should(BeTrue())
			By("By creating an appVersion")
			appVersion := &dbaasv1alpha1.AppVersion{}
			Expect(yaml.Unmarshal([]byte(appVerYaml), appVersion)).Should(Succeed())
			Expect(testCtx.CreateObj(ctx, appVersion)).Should(Succeed())
			createdAppVersion := &dbaasv1alpha1.AppVersion{}
			// check reconciled finalizer
			Eventually(func() bool {
				err := k8sClient.Get(ctx, types.NamespacedName{
					Namespace: appVersion.Namespace,
					Name:      appVersion.Name,
				}, createdAppVersion)
				if err != nil {
					return false
				}
				return len(createdAppVersion.Finalizers) > 0
			}, time.Second*10, time.Second*1).Should(BeTrue())
			By("By updating clusterDefinition's spec")
			createdClusterDef.Spec.Type = "state.mysql-7"
			Expect(k8sClient.Update(ctx, createdClusterDef)).Should(Succeed())
			// check appVersion.Status.ClusterDefSyncStatus to be OutOfSync
			Eventually(func() bool {
				err := k8sClient.Get(ctx, types.NamespacedName{
					Namespace: appVersion.Namespace,
					Name:      appVersion.Name,
				}, createdAppVersion)
				if err != nil {
					return false
				}
				return createdAppVersion.Status.ClusterDefSyncStatus == "OutOfSync"
			}, time.Second*10, time.Second*1).Should(BeTrue())

			By("By deleting clusterDefinition")
			Expect(k8sClient.Delete(ctx, createdAppVersion)).Should(Succeed())
			Expect(k8sClient.Delete(ctx, createdClusterDef)).Should(Succeed())
<<<<<<< HEAD
=======
		})
	})

	Context("When configmap template invalid", func() {
		It("Should invalid status of clusterDefinition", func() {
			By("By creating a clusterDefinition")

			cmName := "mysql-tree-node-template-8.0-test2"
			clusterDefinition := &dbaasv1alpha1.ClusterDefinition{}
			Expect(yaml.Unmarshal([]byte(clusterDefYaml), clusterDefinition)).Should(Succeed())

			clusterDefinition.Name += "-for-test"
			clusterDefinition.Spec.Components[0].ConfigTemplateRefs = []dbaasv1alpha1.ConfigTemplate{
				{
					Name:       cmName,
					VolumeName: "xxx",
				},
			}
			Expect(testCtx.CreateObj(ctx, clusterDefinition)).Should(Succeed())
			createdClusterDef := &dbaasv1alpha1.ClusterDefinition{}
			// check reconciled finalizer and status

			Eventually(func() bool {
				err := k8sClient.Get(ctx, types.NamespacedName{
					Namespace: clusterDefinition.Namespace,
					Name:      clusterDefinition.Name,
				}, createdClusterDef)
				if err != nil {
					return false
				}
				return len(createdClusterDef.Finalizers) > 0 &&
					createdClusterDef.Status.ObservedGeneration == 1
			}, time.Second*10, time.Second*1).Should(BeFalse())

			// create configmap
			assureCfgTplConfigMapObj(cmName, viper.GetString(cmNamespaceKey))

			Eventually(func() bool {
				err := k8sClient.Get(ctx, types.NamespacedName{
					Namespace: clusterDefinition.Namespace,
					Name:      clusterDefinition.Name,
				}, createdClusterDef)
				if err != nil {
					return false
				}
				return len(createdClusterDef.Finalizers) > 0 &&
					createdClusterDef.Status.ObservedGeneration == 1
			}, time.Second*10, time.Second*1).Should(BeTrue())

			Expect(k8sClient.Delete(ctx, createdClusterDef)).Should(Succeed())
		})
	})

	Context("When configmap template invalid parameter", func() {
		It("Should invalid status of clusterDefinition", func() {
			By("By creating a clusterDefinition")
			clusterDefinition := &dbaasv1alpha1.ClusterDefinition{}
			Expect(yaml.Unmarshal([]byte(clusterDefYaml), clusterDefinition)).Should(Succeed())

			cmName := "mysql-tree-node-template-8.0-test-failed"
			clusterDefinition.Name += "-for-failed-test"
			clusterDefinition.Spec.Components[0].ConfigTemplateRefs = []dbaasv1alpha1.ConfigTemplate{
				{
					Name:       cmName,
					VolumeName: "",
				},
			}

			// create configmap
			assureCfgTplConfigMapObj(cmName, viper.GetString(cmNamespaceKey))

			Expect(testCtx.CreateObj(ctx, clusterDefinition)).Should(Succeed())
			createdClusterDef := &dbaasv1alpha1.ClusterDefinition{}
			// check reconciled finalizer and status
			Eventually(func() bool {
				err := k8sClient.Get(ctx, types.NamespacedName{
					Namespace: clusterDefinition.Namespace,
					Name:      clusterDefinition.Name,
				}, createdClusterDef)
				if err != nil {
					return false
				}
				return len(createdClusterDef.Finalizers) > 0 &&
					createdClusterDef.Status.ObservedGeneration == 1
			}, time.Second*10, time.Second*1).Should(BeFalse())

			Expect(k8sClient.Delete(ctx, clusterDefinition)).Should(Succeed())
>>>>>>> cc96cfeb
		})
	})

})<|MERGE_RESOLUTION|>--- conflicted
+++ resolved
@@ -244,8 +244,6 @@
 			By("By deleting clusterDefinition")
 			Expect(k8sClient.Delete(ctx, createdAppVersion)).Should(Succeed())
 			Expect(k8sClient.Delete(ctx, createdClusterDef)).Should(Succeed())
-<<<<<<< HEAD
-=======
 		})
 	})
 
@@ -333,7 +331,6 @@
 			}, time.Second*10, time.Second*1).Should(BeFalse())
 
 			Expect(k8sClient.Delete(ctx, clusterDefinition)).Should(Succeed())
->>>>>>> cc96cfeb
 		})
 	})
 
