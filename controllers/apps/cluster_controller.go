--- conflicted
+++ resolved
@@ -860,7 +860,6 @@
 	return doRemoveInitContainers, nil
 }
 
-<<<<<<< HEAD
 func (r *ClusterReconciler) hasDirtyResources(ctx context.Context, cluster *appsv1alpha1.Cluster) (bool, error) {
 	// check if there's any deleting pvcs
 	pvcList := corev1.PersistentVolumeClaimList{}
@@ -876,7 +875,8 @@
 		}
 	}
 	return false, nil
-=======
+}
+
 // patchClusterResourceCustomLabels patches the custom labels to GVR(Group/Version/Resource) defined in the cluster spec.
 func (r *ClusterReconciler) patchClusterResourceCustomLabels(ctx context.Context, cluster *appsv1alpha1.Cluster, clusterDef *appsv1alpha1.ClusterDefinition) error {
 	if cluster == nil || clusterDef == nil {
@@ -895,7 +895,6 @@
 		}
 	}
 	return nil
->>>>>>> 7377e4f4
 }
 
 // Handle is the event handler for the cluster status event.
