--- conflicted
+++ resolved
@@ -104,17 +104,6 @@
 	}
 }
 
-<<<<<<< HEAD
-func (c *ComponentBase) GetReplicas() int32 {
-	return c.Component.Replicas
-}
-
-func (c *ComponentBase) GetConsensusSpec() *appsv1alpha1.ConsensusSetSpec {
-	return c.Component.ConsensusSpec
-}
-
-=======
->>>>>>> 51dc1838
 func (c *ComponentBase) GetPhase() appsv1alpha1.ClusterComponentPhase {
 	if c.Cluster.Status.Components == nil {
 		return ""
