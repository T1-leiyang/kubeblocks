--- conflicted
+++ resolved
@@ -22,45 +22,24 @@
 import (
 	"context"
 	"fmt"
-
+	appsv1alpha1 "github.com/apecloud/kubeblocks/apis/apps/v1alpha1"
+	"github.com/apecloud/kubeblocks/controllers/apps/components/util"
+	"github.com/apecloud/kubeblocks/internal/constant"
+	"github.com/apecloud/kubeblocks/internal/controller/graph"
+	ictrltypes "github.com/apecloud/kubeblocks/internal/controller/types"
+	intctrlutil "github.com/apecloud/kubeblocks/internal/controllerutil"
+	"github.com/apecloud/kubeblocks/internal/generics"
 	"golang.org/x/exp/slices"
 	corev1 "k8s.io/api/core/v1"
 	"sigs.k8s.io/controller-runtime/pkg/client"
-
-	appsv1alpha1 "github.com/apecloud/kubeblocks/apis/apps/v1alpha1"
-	"github.com/apecloud/kubeblocks/controllers/apps/components/util"
-	"github.com/apecloud/kubeblocks/internal/constant"
-	intctrlutil "github.com/apecloud/kubeblocks/internal/controllerutil"
-	"github.com/apecloud/kubeblocks/internal/generics"
 )
 
-<<<<<<< HEAD
-// syncReplicationSetClusterStatus syncs replicationSet pod status to cluster.status.component[componentName].ReplicationStatus.
-func syncReplicationSetClusterStatus(
-	cli client.Client,
-	ctx context.Context,
-	cluster *appsv1alpha1.Cluster,
-	sts *appsv1.StatefulSet) error {
-	podList, err := util.GetPodListByStatefulSet(ctx, cli, sts)
-	if err != nil {
-		return err
-	}
-=======
-type ReplicationRole string
-
-const (
-	Primary   ReplicationRole = "primary"
-	Secondary ReplicationRole = "secondary"
-)
-
-// syncReplicationSetClusterStatus syncs replicationSet pod status to cluster.status.component[componentName].ReplicationStatus.
-func syncReplicationSetClusterStatus(cluster *appsv1alpha1.Cluster,
-	workloadType appsv1alpha1.WorkloadType, compName string, podList []*corev1.Pod) error {
->>>>>>> a212635c
+// asyncReplicationSetClusterStatus syncs replicationSet pod status to cluster.status.component[componentName].ReplicationStatus.
+func asyncReplicationSetClusterStatus(cluster *appsv1alpha1.Cluster,
+	workloadType appsv1alpha1.WorkloadType, compName string, podList []corev1.Pod) error {
 	if len(podList) == 0 {
 		return nil
 	}
-
 	replicationStatus := cluster.Status.Components[compName].ReplicationSetStatus
 	if replicationStatus == nil {
 		if err := util.InitClusterComponentStatusIfNeed(cluster, compName, workloadType); err != nil {
@@ -68,11 +47,11 @@
 		}
 		replicationStatus = cluster.Status.Components[compName].ReplicationSetStatus
 	}
-	return syncReplicationSetStatus(replicationStatus, podList)
-}
-
-// syncReplicationSetStatus syncs the target pod info in cluster.status.components.
-func syncReplicationSetStatus(replicationStatus *appsv1alpha1.ReplicationSetStatus, podList []*corev1.Pod) error {
+	return asyncReplicationSetStatus(replicationStatus, podList)
+}
+
+// asyncReplicationSetStatus syncs the target pod info in cluster.status.components.
+func asyncReplicationSetStatus(replicationStatus *appsv1alpha1.ReplicationSetStatus, podList []corev1.Pod) error {
 	for _, pod := range podList {
 		role := pod.Labels[constant.RoleLabelKey]
 		if role == "" {
@@ -108,11 +87,7 @@
 	return nil
 }
 
-<<<<<<< HEAD
-// removeTargetPodsInfoInStatus remove the target pod info from cluster.status.components.
-=======
 // removeTargetPodsInfoInStatus removes the target pod info from cluster.status.components.
->>>>>>> a212635c
 func removeTargetPodsInfoInStatus(replicationStatus *appsv1alpha1.ReplicationSetStatus,
 	targetPodList []*corev1.Pod,
 	componentReplicas int32) error {
@@ -141,6 +116,14 @@
 	}
 	replicationStatus.Secondaries = newSecondaries
 	return nil
+}
+
+func getRunningPods(ctx context.Context, cli client.Client, obj client.Object) ([]corev1.Pod, error) {
+	sts := util.ConvertToStatefulSet(obj)
+	if sts.Generation != sts.Status.ObservedGeneration {
+		return nil, nil
+	}
+	return util.GetPodListByStatefulSet(ctx, cli, sts)
 }
 
 // checkObjRoleLabelIsPrimary checks whether it is the primary obj(statefulSet or pod) by the label tag on obj.
@@ -164,17 +147,8 @@
 	if err != nil {
 		return nil, err
 	}
-<<<<<<< HEAD
 	if len(podList.Items) != 1 {
 		return nil, fmt.Errorf("the number of current replicationSet primary obj is not 1, pls check")
-=======
-	objListItems := reflect.ValueOf(&objList).Elem().FieldByName("Items").Interface().([]T)
-	if len(objListItems) != 1 {
-		// TODO:(xingran) Temporary modification to fix the issue where the cluster state cannot reach the final state
-		// due to the update order of the role label. Subsequent PR will immediately reconstruct this part.
-		return nil, nil
-		// return nil, fmt.Errorf("the number of current replicationSet primary obj is not 1, pls check")
->>>>>>> a212635c
 	}
 	return &podList.Items[0], nil
 }
@@ -191,22 +165,24 @@
 	return nil
 }
 
-<<<<<<< HEAD
-// patchPodPrimaryAnnotation patches the primary annotation of the pod.
-func patchPodPrimaryAnnotation(ctx context.Context, cli client.Client, pod *corev1.Pod, primary string) error {
-	if pod.Annotations == nil {
-		pod.Annotations = map[string]string{}
-	}
-	if v, ok := pod.Annotations[constant.PrimaryAnnotationKey]; !ok || v != primary {
-		patch := client.MergeFrom(pod.DeepCopy())
-		pod.Annotations[constant.PrimaryAnnotationKey] = primary
-		return cli.Patch(ctx, pod, patch)
-	}
-	return nil
-}
-
-=======
->>>>>>> a212635c
+// patchPodsPrimaryAnnotation patches the primary annotation of the pod.
+func patchPodsPrimaryAnnotation(pods []corev1.Pod, primary string) ([]graph.Vertex, error) {
+	vertexes := make([]graph.Vertex, 0)
+	for _, pod := range pods {
+		if pod.Annotations == nil {
+			pod.Annotations = map[string]string{}
+		}
+		if v, ok := pod.Annotations[constant.PrimaryAnnotationKey]; !ok || v != primary {
+			pod.Annotations[constant.PrimaryAnnotationKey] = primary
+			vertexes = append(vertexes, &ictrltypes.LifecycleVertex{
+				Obj:    &pod,
+				Action: ictrltypes.ActionUpdatePtr(),
+			})
+		}
+	}
+	return vertexes, nil
+}
+
 // filterReplicationWorkload filters workload which workloadType is not Replication.
 func filterReplicationWorkload(ctx context.Context,
 	cli client.Client,
