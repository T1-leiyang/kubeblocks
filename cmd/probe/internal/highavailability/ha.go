/*
Copyright (C) 2022-2023 ApeCloud Co., Ltd

This file is part of KubeBlocks project

This program is free software: you can redistribute it and/or modify
it under the terms of the GNU Affero General Public License as published by
the Free Software Foundation, either version 3 of the License, or
(at your option) any later version.

This program is distributed in the hope that it will be useful
but WITHOUT ANY WARRANTY; without even the implied warranty of
MERCHANTABILITY or FITNESS FOR A PARTICULAR PURPOSE.  See the
GNU Affero General Public License for more details.

You should have received a copy of the GNU Affero General Public License
along with this program.  If not, see <http://www.gnu.org/licenses/>.
*/

package highavailability

import (
	"context"
	"errors"
	"sort"
	"strings"
	"sync"
	"time"

	"github.com/dapr/kit/logger"
	probing "github.com/prometheus-community/pro-bing"
	"github.com/spf13/viper"

	"github.com/apecloud/kubeblocks/cmd/probe/internal/component"
	"github.com/apecloud/kubeblocks/cmd/probe/internal/dcs"
	"github.com/apecloud/kubeblocks/internal/constant"
)

type Ha struct {
	ctx        context.Context
	dbManager  component.DBManager
	dcs        dcs.DCS
	logger     logger.Logger
	deleteLock sync.Mutex
}

var ha *Ha

func NewHa(logger logger.Logger) *Ha {

	dcs, _ := dcs.NewKubernetesStore(logger)
	characterType := viper.GetString(constant.KBEnvCharacterType)
	if characterType == "" {
		logger.Errorf("%s not set", constant.KBEnvCharacterType)
		return nil
	}
	workloadType := viper.GetString(constant.KBEnvWorkloadType)
	if workloadType == "" {
		logger.Errorf("%s not set", constant.KBEnvWorkloadType)
		return nil
	}

	manager := component.GetManager(characterType, workloadType)
	if manager == nil {
		logger.Errorf("No DB Manager for character type %s, workload type %s", characterType, workloadType)
		return nil
	}

	ha = &Ha{
		ctx:       context.Background(),
		dcs:       dcs,
		logger:    logger,
		dbManager: manager,
	}
	return ha
}

func GetHa() *Ha {
	return ha
}

func (ha *Ha) RunCycle() {
	cluster, err := ha.dcs.GetCluster()
	if err != nil {
		ha.logger.Warnf("Get Cluster err: %v.", err)
		return
	}

	currentMember := cluster.GetMemberWithName(ha.dbManager.GetCurrentMemberName())

	if cluster.HaConfig.IsDeleting(currentMember) {
		ha.logger.Info("Current Member is deleted!")
		_ = ha.DeleteCurrentMember(ha.ctx, cluster)
		return
	}

	if !ha.dbManager.IsRunning() {
		ha.logger.Infof("DB Service is not running,  wait for sqlctl to start it")
		if ha.dcs.HasLock() {
			_ = ha.dcs.ReleaseLock()
		}
		_ = ha.dbManager.Start(cluster)
		return
	}

	switch {
	// IsClusterHealthy is just for consensus cluster healthy check.
	// For Replication cluster IsClusterHealthy will always return true,
	// and its cluster's healthy is equal to leader member's healthy.
	case !ha.dbManager.IsClusterHealthy(ha.ctx, cluster):
		ha.logger.Errorf("The cluster is not healthy, wait...")

	case !ha.dbManager.IsCurrentMemberInCluster(ha.ctx, cluster) && int(cluster.Replicas) > len(ha.dbManager.GetMemberAddrs(ha.ctx, cluster)):
		ha.logger.Infof("Current member is not in cluster, add it to cluster")
		_ = ha.dbManager.AddCurrentMemberToCluster(cluster)

	case !ha.dbManager.IsCurrentMemberHealthy(ha.ctx, cluster):
		ha.logger.Infof("DB Service is not healthy,  do some recover")
		if ha.dcs.HasLock() {
			_ = ha.dcs.ReleaseLock()
		}
	//	dbManager.Recover()

	case !cluster.IsLocked():
		ha.logger.Infof("Cluster has no leader, attempt to take the leader")
		if ha.IsHealthiestMember(ha.ctx, cluster) {
			cluster.Leader.DBState = ha.dbManager.GetDBState(ha.ctx, cluster, nil)
			if ha.dcs.AttempAcquireLock() == nil {
<<<<<<< HEAD
				err := ha.dbManager.Promote(ha.ctx, cluster)
				if err != nil {
=======
				if ha.dbManager.Promote(ha.ctx) != nil {
>>>>>>> 02575ae6
					ha.logger.Infof("Take the leader failed: %v", err)
					_ = ha.dcs.ReleaseLock()
				} else {
					ha.logger.Infof("Take the leader success!")
				}
			}
		}

	case ha.dcs.HasLock():
		ha.logger.Infof("This member is Cluster's leader")
		if cluster.Switchover != nil {
			if cluster.Switchover.Leader == ha.dbManager.GetCurrentMemberName() ||
				(cluster.Switchover.Candidate != "" && cluster.Switchover.Candidate != ha.dbManager.GetCurrentMemberName()) {
				if ha.HasOtherHealthyMember(ha.ctx, cluster) {
					_ = ha.dbManager.Demote(ha.ctx)
					_ = ha.dcs.ReleaseLock()
					break
				}

			} else if cluster.Switchover.Candidate == "" || cluster.Switchover.Candidate == ha.dbManager.GetCurrentMemberName() {
				if !ha.dbManager.IsPromoted(ha.ctx) {
					// wait and retry
					break
				}
				_ = ha.dcs.DeleteSwitchover()
			}
		}

		if ha.dbManager.HasOtherHealthyLeader(ha.ctx, cluster) != nil {
			// this case is applicable only to consensus cluster, where the db's internal
			// role services as the source of truth.
			// for replicationset cluster,  HasOtherHealthyLeader will always be false.
			ha.logger.Infof("Release leader")
			_ = ha.dcs.ReleaseLock()
			break
		}
		err := ha.dbManager.Promote(ha.ctx, cluster)
		if err != nil {
			ha.logger.Infof("promote failed: %v", err)
			break
		}

		ha.logger.Infof("Refresh leader ttl")
		_ = ha.dcs.UpdateLock()

		if int(cluster.Replicas) < len(ha.dbManager.GetMemberAddrs(ha.ctx, cluster)) && cluster.Replicas != 0 {
			ha.DecreaseClusterReplicas(cluster)
		}

	case !ha.dcs.HasLock():
		if cluster.Switchover != nil {
			break
		}
		// TODO: In the event that the database service and SQL channel both go down concurrently, eg. Pod deleted,
		// there is no healthy leader node and the lock remains unreleased, attempt to acquire the leader lock.

		// leaderMember := cluster.GetLeaderMember()
		// lockOwnerIsLeader, _ := ha.dbManager.IsLeaderMember(ha.ctx, cluster, leaderMember)
		// currentMemberIsLeader, _ := ha.dbManager.IsLeader(context.TODO(), cluster)
		// if lockOwnerIsLeader && currentMemberIsLeader {
		// ha.logger.Infof("Lock owner is real Leader, demote myself and follow the real leader")
		_ = ha.dbManager.Demote(ha.ctx)
		_ = ha.dbManager.Follow(ha.ctx, cluster)
	}
}

func (ha *Ha) Start() {
	ha.logger.Info("HA starting")
	cluster, err := ha.dcs.GetCluster()
	if cluster == nil {
		ha.logger.Errorf("Get Cluster %s error: %v, so HA exists.", ha.dcs.GetClusterName(), err)
		return
	}

	isPodReady, err := ha.IsPodReady()
	for err != nil || !isPodReady {
		ha.logger.Infof("Waiting for dns resolution to be ready")
		time.Sleep(3 * time.Second)
		isPodReady, err = ha.IsPodReady()
	}
	ha.logger.Infof("dns resolution is ready")

	ha.logger.Debugf("cluster: %v", cluster)
	isInitialized, err := ha.dbManager.IsClusterInitialized(context.TODO(), cluster)
	for err != nil || !isInitialized {
		ha.logger.Infof("Waiting for the database cluster to be initialized.")
		// TODO: implement dbmanager initialize to replace pod's entrypoint scripts
		// if I am the node of index 0, then do initialization
		if err == nil && !isInitialized && ha.dbManager.IsFirstMember() {
			ha.logger.Infof("Initialize cluster.")
			err := ha.dbManager.InitializeCluster(ha.ctx, cluster)
			if err != nil {
				ha.logger.Warnf("Cluster initialize failed: %v", err)
			}
		}
		time.Sleep(5 * time.Second)
		isInitialized, err = ha.dbManager.IsClusterInitialized(context.TODO(), cluster)
	}
	ha.logger.Infof("The database cluster is initialized.")

	isRootCreated, err := ha.dbManager.IsRootCreated(ha.ctx)
	for err != nil || !isRootCreated {
		if err == nil && !isRootCreated && ha.dbManager.IsFirstMember() {
			ha.logger.Infof("Create Root.")
			err := ha.dbManager.CreateRoot(ha.ctx)
			if err != nil {
				ha.logger.Warnf("Cluster initialize failed: %v", err)
			}
		}
		time.Sleep(5 * time.Second)
		isRootCreated, err = ha.dbManager.IsRootCreated(ha.ctx)
	}

	isExist, _ := ha.dcs.IsLockExist()
	for !isExist {
		if ok, _ := ha.dbManager.IsLeader(context.Background(), cluster); ok {
			_ = ha.dcs.Initialize(cluster)
			break
		}
		ha.logger.Infof("Waiting for the database Leader to be ready.")
		time.Sleep(5 * time.Second)
		isExist, _ = ha.dcs.IsLockExist()
	}

	for {
		ha.RunCycle()
		time.Sleep(1 * time.Second)
	}
}

func (ha *Ha) DecreaseClusterReplicas(cluster *dcs.Cluster) {
	hosts := ha.dbManager.GetMemberAddrs(ha.ctx, cluster)
	sort.Strings(hosts)
	deleteHost := hosts[len(hosts)-1]
	ha.logger.Infof("Delete member: %s", deleteHost)
	// The pods in the cluster are managed by a StatefulSet. If the replica count is decreased,
	// then the last pod will be removed first.
	//
	if strings.HasPrefix(deleteHost, ha.dbManager.GetCurrentMemberName()) {
		ha.logger.Infof("The last pod %s is the primary member and cannot be deleted. waiting "+
			"for The controller to perform a switchover to a new primary member before this pod can be removed. ", deleteHost)
		_ = ha.dbManager.Demote(ha.ctx)
		_ = ha.dcs.ReleaseLock()
		return
	}
	memberName := strings.Split(deleteHost, ".")[0]
	member := cluster.GetMemberWithName(memberName)
	if member != nil {
		ha.logger.Infof("member %s exists, do not delete", memberName)
		return
	}
	_ = ha.dbManager.DeleteMemberFromCluster(ha.ctx, cluster, memberName)
}

func (ha *Ha) IsHealthiestMember(ctx context.Context, cluster *dcs.Cluster) bool {
	currentMemberName := ha.dbManager.GetCurrentMemberName()
	currentMember := cluster.GetMemberWithName(currentMemberName)
	if cluster.Switchover != nil {
		switchover := cluster.Switchover
		leader := switchover.Leader
		candidate := switchover.Candidate

		if leader == currentMemberName {
			ha.logger.Infof("manual switchover to other member")
			return false
		}

		if candidate == currentMemberName {
			ha.logger.Infof("manual switchover to current member: %s", candidate)
			return true
		}

		if candidate != "" {
			ha.logger.Infof("manual switchover to new leader: %s", candidate)
			return false
		}
		return !ha.dbManager.IsMemberLagging(ctx, cluster, currentMember)
	}

	if member := ha.dbManager.HasOtherHealthyLeader(ctx, cluster); member != nil {
		ha.logger.Infof("there is a healthy leader exists: %s", member.Name)
		return false
	}

	return !ha.dbManager.IsMemberLagging(ctx, cluster, currentMember)
}

func (ha *Ha) HasOtherHealthyMember(ctx context.Context, cluster *dcs.Cluster) bool {
	var otherMembers = make([]*dcs.Member, 0, 1)
	if cluster.Switchover != nil && cluster.Switchover.Candidate != "" {
		candidate := cluster.Switchover.Candidate
		if candidate != ha.dbManager.GetCurrentMemberName() {
			otherMembers = append(otherMembers, cluster.GetMemberWithName(candidate))
		}
	} else {
		for _, member := range cluster.Members {
			if member.Name == ha.dbManager.GetCurrentMemberName() {
				continue
			}
			otherMembers = append(otherMembers, &member)
		}
	}

	for _, other := range otherMembers {
		if ha.dbManager.IsMemberHealthy(ha.ctx, cluster, other) && !ha.dbManager.IsMemberLagging(ha.ctx, cluster, other) {
			return true
		}
	}

	return false
}

func (ha *Ha) DeleteCurrentMember(ctx context.Context, cluster *dcs.Cluster) error {
	currentMember := cluster.GetMemberWithName(ha.dbManager.GetCurrentMemberName())
	if cluster.HaConfig.IsDeleted(currentMember) {
		return nil
	}

	ha.deleteLock.Lock()
	defer ha.deleteLock.Unlock()

	// if current member is leader, take a switchover first
	if ha.dcs.HasLock() {
		for cluster.Switchover != nil {
			ha.logger.Info("cluster is doing switchover, wait for it to finish")
			return nil
		}

		leaderMember := cluster.GetLeaderMember()
		if len(ha.dbManager.HasOtherHealthyMembers(ctx, cluster, leaderMember.Name)) == 0 {
			message := "cluster has no other healthy members"
			ha.logger.Info(message)
			return errors.New(message)
		}

		err := ha.dcs.CreateSwitchover(leaderMember.Name, "")
		if err != nil {
			ha.logger.Infof("switchover failed: %v", err)
			return err
		}

		ha.logger.Info("cluster is doing switchover, wait for it to finish")
		return nil
	}

	// redistribute the data of the current member among other members if needed
	err := ha.dbManager.MoveData(ctx, cluster)
	if err != nil {
		ha.logger.Warnf("Move data failed: %v", err)
		return err
	}

	// remove current member from db cluster
	err = ha.dbManager.DeleteMemberFromCluster(ctx, cluster, ha.dbManager.GetCurrentMemberName())
	if err != nil {
		ha.logger.Warnf("Delete member form cluster failed: %v", err)
		return err
	}
	cluster.HaConfig.FinishDeleted(currentMember)
	return ha.dcs.UpdateHaConfig()
}

// IsPodReady checks if pod is ready, it can successfully resolve domain
func (ha *Ha) IsPodReady() (bool, error) {
	domain := viper.GetString("KB_POD_FQDN")

	pinger, err := probing.NewPinger(domain)
	if err != nil {
		ha.logger.Errorf("new pinger failed, err:%v", err)
		return false, err
	}

	pinger.Count = 3
	err = pinger.Run()
	if err != nil {
		ha.logger.Errorf("ping domain:%s failed, err:%v", domain, err)
		return false, err
	}

	return true, nil
}

func (ha *Ha) ShutdownWithWait() {
}<|MERGE_RESOLUTION|>--- conflicted
+++ resolved
@@ -126,12 +126,8 @@
 		if ha.IsHealthiestMember(ha.ctx, cluster) {
 			cluster.Leader.DBState = ha.dbManager.GetDBState(ha.ctx, cluster, nil)
 			if ha.dcs.AttempAcquireLock() == nil {
-<<<<<<< HEAD
 				err := ha.dbManager.Promote(ha.ctx, cluster)
 				if err != nil {
-=======
-				if ha.dbManager.Promote(ha.ctx) != nil {
->>>>>>> 02575ae6
 					ha.logger.Infof("Take the leader failed: %v", err)
 					_ = ha.dcs.ReleaseLock()
 				} else {
