/*
Copyright (C) 2022-2023 ApeCloud Co., Ltd

This file is part of KubeBlocks project

This program is free software: you can redistribute it and/or modify
it under the terms of the GNU Affero General Public License as published by
the Free Software Foundation, either version 3 of the License, or
(at your option) any later version.

This program is distributed in the hope that it will be useful
but WITHOUT ANY WARRANTY; without even the implied warranty of
MERCHANTABILITY or FITNESS FOR A PARTICULAR PURPOSE.  See the
GNU Affero General Public License for more details.

You should have received a copy of the GNU Affero General Public License
along with this program.  If not, see <http://www.gnu.org/licenses/>.
*/

package builder

import (
	"reflect"
	"strings"

	corev1 "k8s.io/api/core/v1"
	rbacv1 "k8s.io/api/rbac/v1"
	"k8s.io/apimachinery/pkg/util/intstr"

	appsv1alpha1 "github.com/apecloud/kubeblocks/apis/apps/v1alpha1"
)

type ComponentDefinitionBuilder struct {
	BaseBuilder[appsv1alpha1.ComponentDefinition, *appsv1alpha1.ComponentDefinition, ComponentDefinitionBuilder]
}

func NewComponentDefinitionBuilder(name string) *ComponentDefinitionBuilder {
	builder := &ComponentDefinitionBuilder{}
	builder.init("", name,
		&appsv1alpha1.ComponentDefinition{
			Spec: appsv1alpha1.ComponentDefinitionSpec{},
		}, builder)
	return builder
}

// SetRuntime adds a new container to runtime, or updates it to @container if it's already existed.
// If @container is nil, the default MySQL container (defaultMySQLContainer) will be used.
func (builder *ComponentDefinitionBuilder) SetRuntime(container *corev1.Container) *ComponentDefinitionBuilder {
	if container == nil {
		return builder
	}
	if builder.get().Spec.Runtime.Containers == nil {
		builder.get().Spec.Runtime.Containers = make([]corev1.Container, 0)
	}
	for i, it := range builder.get().Spec.Runtime.Containers {
		if it.Name == container.Name {
			builder.get().Spec.Runtime.Containers[i] = *container
			return builder
		}
	}
	builder.get().Spec.Runtime.Containers = append(builder.get().Spec.Runtime.Containers, *container)
	return builder
}

func (builder *ComponentDefinitionBuilder) AddEnv(containerName string, envVar corev1.EnvVar) *ComponentDefinitionBuilder {
	for i, c := range builder.get().Spec.Runtime.Containers {
		if c.Name == containerName {
			builder.get().Spec.Runtime.Containers[i].Env = append(builder.get().Spec.Runtime.Containers[i].Env, envVar)
			break
		}
	}
	return builder
}

func (builder *ComponentDefinitionBuilder) AddVolumeMounts(containerName string, volumeMounts []corev1.VolumeMount) *ComponentDefinitionBuilder {
	for i, c := range builder.get().Spec.Runtime.Containers {
		if c.Name == containerName {
			mergedAddVolumeMounts(&builder.get().Spec.Runtime.Containers[i], volumeMounts)
			break
		}
	}
	return builder
}

func (builder *ComponentDefinitionBuilder) AddVar(v appsv1alpha1.EnvVar) *ComponentDefinitionBuilder {
	if builder.get().Spec.Vars == nil {
		builder.get().Spec.Vars = make([]appsv1alpha1.EnvVar, 0)
	}
	builder.get().Spec.Vars = append(builder.get().Spec.Vars, v)
	return builder
}

func (builder *ComponentDefinitionBuilder) AddVolume(name string, snapshot bool, watermark int) *ComponentDefinitionBuilder {
	vol := appsv1alpha1.ComponentVolume{
		Name:          name,
		NeedSnapshot:  snapshot,
		HighWatermark: watermark,
	}
	if builder.get().Spec.Volumes == nil {
		builder.get().Spec.Volumes = make([]appsv1alpha1.ComponentVolume, 0)
	}
	builder.get().Spec.Volumes = append(builder.get().Spec.Volumes, vol)
	return builder
}

func (builder *ComponentDefinitionBuilder) AddService(name, serviceName string, port int32, roleSelector string) *ComponentDefinitionBuilder {
	serviceSpec := corev1.ServiceSpec{
		Ports: []corev1.ServicePort{{
			Port: port,
		}},
	}
	return builder.AddServiceExt(name, serviceName, serviceSpec, roleSelector)
}

func (builder *ComponentDefinitionBuilder) AddServiceExt(name, serviceName string, serviceSpec corev1.ServiceSpec, roleSelector string) *ComponentDefinitionBuilder {
	svc := appsv1alpha1.Service{
		Name:         name,
		ServiceName:  serviceName,
		Spec:         serviceSpec,
		RoleSelector: roleSelector,
	}
	if builder.get().Spec.Services == nil {
		builder.get().Spec.Services = make([]appsv1alpha1.Service, 0)
	}
	builder.get().Spec.Services = append(builder.get().Spec.Services, svc)
	return builder
}

func (builder *ComponentDefinitionBuilder) AddConfigTemplate(name, configTemplateRef, configConstraintRef,
	namespace, volumeName string, asEnvFrom ...string) *ComponentDefinitionBuilder {
	config := appsv1alpha1.ComponentConfigSpec{
		ComponentTemplateSpec: appsv1alpha1.ComponentTemplateSpec{
			Name:        name,
			TemplateRef: configTemplateRef,
			Namespace:   namespace,
			VolumeName:  volumeName,
		},
		ConfigConstraintRef: configConstraintRef,
		AsEnvFrom:           asEnvFrom,
	}
	if builder.get().Spec.Configs == nil {
		builder.get().Spec.Configs = make([]appsv1alpha1.ComponentConfigSpec, 0)
	}
	builder.get().Spec.Configs = append(builder.get().Spec.Configs, config)
	return builder
}

func (builder *ComponentDefinitionBuilder) AddLogConfig(name, filePathPattern string) *ComponentDefinitionBuilder {
	logConfig := appsv1alpha1.LogConfig{
		FilePathPattern: filePathPattern,
		Name:            name,
	}
	if builder.get().Spec.LogConfigs == nil {
		builder.get().Spec.LogConfigs = make([]appsv1alpha1.LogConfig, 0)
	}
	builder.get().Spec.LogConfigs = append(builder.get().Spec.LogConfigs, logConfig)
	return builder
}

func (builder *ComponentDefinitionBuilder) SetMonitor(builtIn bool, scrapePort intstr.IntOrString, scrapePath string) *ComponentDefinitionBuilder {
	builder.get().Spec.Monitor = &appsv1alpha1.MonitorConfig{
		BuiltIn: builtIn,
		Exporter: &appsv1alpha1.ExporterConfig{
			ScrapePort: scrapePort,
			ScrapePath: scrapePath,
		},
	}
	return builder
}

func (builder *ComponentDefinitionBuilder) AddScriptTemplate(name, configTemplateRef, namespace, volumeName string,
	mode *int32) *ComponentDefinitionBuilder {
	script := appsv1alpha1.ComponentTemplateSpec{
		Name:        name,
		TemplateRef: configTemplateRef,
		Namespace:   namespace,
		VolumeName:  volumeName,
		DefaultMode: mode,
	}
	if builder.get().Spec.Scripts == nil {
		builder.get().Spec.Scripts = make([]appsv1alpha1.ComponentTemplateSpec, 0)
	}
	builder.get().Spec.Scripts = append(builder.get().Spec.Scripts, script)
	return builder
}

func (builder *ComponentDefinitionBuilder) SetPolicyRules(rules []rbacv1.PolicyRule) *ComponentDefinitionBuilder {
	builder.get().Spec.PolicyRules = rules
	return builder
}

func (builder *ComponentDefinitionBuilder) SetLabels(labels map[string]string) *ComponentDefinitionBuilder {
	builder.get().Spec.Labels = labels
	return builder
}

func (builder *ComponentDefinitionBuilder) AddSystemAccount(accountName string, isSystemInitAccount bool, statement string) *ComponentDefinitionBuilder {
	account := appsv1alpha1.SystemAccount{
		Name:        accountName,
		InitAccount: isSystemInitAccount,
		Statement:   statement,
	}
	if builder.get().Spec.SystemAccounts == nil {
		builder.get().Spec.SystemAccounts = make([]appsv1alpha1.SystemAccount, 0)
	}
	builder.get().Spec.SystemAccounts = append(builder.get().Spec.SystemAccounts, account)
	return builder
}

<<<<<<< HEAD
func (builder *ComponentDefinitionBuilder) AddConnectionCredential(name, serviceName, portName, accountName string) *ComponentDefinitionBuilder {
	credential := appsv1alpha1.ConnectionCredential{
		Name: name,
		Endpoint: appsv1alpha1.ConnectionEndpoint{
			ServiceEndpoint: &appsv1alpha1.ConnectionServiceEndpoint{
				ServiceName: serviceName,
				PortName:    portName,
			},
		},
		Account: appsv1alpha1.ConnectionCredentialAccount{
			AccountName: accountName,
		},
	}
	if builder.get().Spec.ConnectionCredentials == nil {
		builder.get().Spec.ConnectionCredentials = make([]appsv1alpha1.ConnectionCredential, 0)
	}
	builder.get().Spec.ConnectionCredentials = append(builder.get().Spec.ConnectionCredentials, credential)
	return builder
}

=======
>>>>>>> bd89124a
func (builder *ComponentDefinitionBuilder) SetUpdateStrategy(strategy *appsv1alpha1.UpdateStrategy) *ComponentDefinitionBuilder {
	builder.get().Spec.UpdateStrategy = strategy
	return builder
}

func (builder *ComponentDefinitionBuilder) AddRole(name string, serviceable, writable bool) *ComponentDefinitionBuilder {
	role := appsv1alpha1.ReplicaRole{
		Name:        name,
		Serviceable: serviceable,
		Writable:    writable,
	}
	if builder.get().Spec.Roles == nil {
		builder.get().Spec.Roles = make([]appsv1alpha1.ReplicaRole, 0)
	}
	builder.get().Spec.Roles = append(builder.get().Spec.Roles, role)
	return builder
}

func (builder *ComponentDefinitionBuilder) SetRoleArbitrator(arbitrator *appsv1alpha1.RoleArbitrator) *ComponentDefinitionBuilder {
	builder.get().Spec.RoleArbitrator = arbitrator
	return builder
}

func (builder *ComponentDefinitionBuilder) SetLifecycleAction(name string, val interface{}) *ComponentDefinitionBuilder {
	obj := &builder.get().Spec.LifecycleActions
	t := reflect.TypeOf(reflect.ValueOf(obj).Elem())
	for i := 0; i < t.NumField(); i++ {
		fieldName := t.Field(i).Name
		if strings.EqualFold(fieldName, name) {
			fieldValue := reflect.ValueOf(obj).Elem().FieldByName(fieldName)
			if fieldValue.IsValid() && fieldValue.Type().AssignableTo(reflect.TypeOf(val)) {
				fieldValue.Set(reflect.ValueOf(val))
			} else {
				panic("not assignable")
			}
			break
		}
	}
	return builder
}

func mergedAddVolumeMounts(c *corev1.Container, volumeMounts []corev1.VolumeMount) {
	table := make(map[string]corev1.VolumeMount)
	for _, v := range c.VolumeMounts {
		table[v.Name] = v
	}
	for _, v := range volumeMounts {
		table[v.Name] = v
	}

	mounts := make([]corev1.VolumeMount, 0)
	for _, v := range table {
		mounts = append(mounts, v)
	}
	c.VolumeMounts = mounts
}<|MERGE_RESOLUTION|>--- conflicted
+++ resolved
@@ -207,29 +207,6 @@
 	return builder
 }
 
-<<<<<<< HEAD
-func (builder *ComponentDefinitionBuilder) AddConnectionCredential(name, serviceName, portName, accountName string) *ComponentDefinitionBuilder {
-	credential := appsv1alpha1.ConnectionCredential{
-		Name: name,
-		Endpoint: appsv1alpha1.ConnectionEndpoint{
-			ServiceEndpoint: &appsv1alpha1.ConnectionServiceEndpoint{
-				ServiceName: serviceName,
-				PortName:    portName,
-			},
-		},
-		Account: appsv1alpha1.ConnectionCredentialAccount{
-			AccountName: accountName,
-		},
-	}
-	if builder.get().Spec.ConnectionCredentials == nil {
-		builder.get().Spec.ConnectionCredentials = make([]appsv1alpha1.ConnectionCredential, 0)
-	}
-	builder.get().Spec.ConnectionCredentials = append(builder.get().Spec.ConnectionCredentials, credential)
-	return builder
-}
-
-=======
->>>>>>> bd89124a
 func (builder *ComponentDefinitionBuilder) SetUpdateStrategy(strategy *appsv1alpha1.UpdateStrategy) *ComponentDefinitionBuilder {
 	builder.get().Spec.UpdateStrategy = strategy
 	return builder
