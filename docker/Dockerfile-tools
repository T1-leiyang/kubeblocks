# Build the kubeblocks tools binaries
# includes kbcli, kubectl, and manager tools.

## docker buildx build injected build-args:
#BUILDPLATFORM — matches the current machine. (e.g. linux/amd64)
#BUILDOS — os component of BUILDPLATFORM, e.g. linux
#BUILDARCH — e.g. amd64, arm64, riscv64
#BUILDVARIANT — used to set build ARM variant, e.g. v7
#TARGETPLATFORM — The value set with --platform flag on build
#TARGETOS - OS component from --platform, e.g. linux
#TARGETARCH - Architecture from --platform, e.g. arm64
#TARGETVARIANT - used to set target ARM variant, e.g. v7

ARG GO_VERSION=1.20

FROM --platform=${BUILDPLATFORM} golang:${GO_VERSION} as builder
ARG TARGETOS
ARG TARGETARCH
ARG GOPROXY
#ARG GOPROXY=https://goproxy.cn
ARG LD_FLAGS="-s -w"

ENV GONOPROXY=github.com/apecloud
ENV GONOSUMDB=github.com/apecloud
ENV GOPRIVATE=github.com/apecloud
ENV GOPROXY=${GOPROXY}

WORKDIR /src

# Copy the Go Modules manifests
#COPY go.mod go.mod
#COPY go.sum go.sum
# cache deps before building and copying source so that we don't need to re-download as much
# and so that source changes don't invalidate our downloaded layer
# RUN go mod download

# Copy the go source
#COPY internal/ internal/
#COPY controllers/ controllers/
#COPY cmd/reloader/ cmd/reloader/
#COPY cmd/probe/ cmd/probe/
#COPY externalapis/ externalapis/
#COPY version/ version/
#COPY cmd/cli/ cmd/cli/
#COPY apis/ apis/
#COPY test/testdata/testdata.go test/testdata/testdata.go

# Build
RUN --mount=type=bind,target=. \
    --mount=type=cache,target=/root/.cache/go-build \
    --mount=type=cache,target=/go/pkg \
    go env && \
    CGO_ENABLED=0 GOOS=${TARGETOS} GOARCH=${TARGETARCH} go build -ldflags="${LD_FLAGS}" -a -o /out/killer cmd/reloader/container_killer/killer.go

RUN --mount=type=bind,target=. \
    --mount=type=cache,target=/root/.cache/go-build \
    --mount=type=cache,target=/go/pkg \
    CGO_ENABLED=0 GOOS=${TARGETOS} GOARCH=${TARGETARCH} go build -ldflags="${LD_FLAGS}" -a -o /out/reloader cmd/reloader/main.go

RUN --mount=type=bind,target=. \
    --mount=type=cache,target=/root/.cache/go-build \
    --mount=type=cache,target=/go/pkg \
<<<<<<< HEAD
    CGO_ENABLED=0 GOOS=${TARGETOS} GOARCH=${TARGETARCH} go build -ldflags="${LD_FLAGS}" -a -o /out/probe cmd/probe/main.go
=======
    CGO_ENABLED=0 GOOS=${TARGETOS} GOARCH=${TARGETARCH} GOFLAGS="-mod=mod" go build -ldflags="${LD_FLAGS}" -a -o /out/config_render cmd/reloader/template/*.go

RUN --mount=type=bind,target=. \
    --mount=type=cache,target=/root/.cache/go-build \
    --mount=type=cache,target=/go/pkg \
    CGO_ENABLED=0 GOOS=${TARGETOS} GOARCH=${TARGETARCH} GOFLAGS="-mod=mod" go build -ldflags="${LD_FLAGS}" -a -o /out/probe cmd/probe/main.go
>>>>>>> 3483f50f

RUN --mount=type=bind,target=. \
    --mount=type=cache,target=/root/.cache/go-build \
    --mount=type=cache,target=/go/pkg \
    CGO_ENABLED=0 GOOS=${TARGETOS} GOARCH=${TARGETARCH} go build -ldflags="${LD_FLAGS}" -a -o /out/sqlctl cmd/probe/sqlctl.go

RUN --mount=type=bind,target=. \
    --mount=type=cache,target=/root/.cache/go-build \
    --mount=type=cache,target=/go/pkg \
    CGO_ENABLED=0 GOOS=${TARGETOS} GOARCH=${TARGETARCH} go build -ldflags="${LD_FLAGS}" -a -o /out/kbcli cmd/cli/main.go

# Use alpine with tag 20230329 is corresponding to "edge" tag (latest release to date is 3.18) as of 20230625
FROM docker.io/alpine:edge as dist
ARG APK_MIRROR

# install tools via apk
ENV APK_MIRROR=${APK_MIRROR}
RUN if [ -n "${APK_MIRROR}" ]; then sed -i "s/dl-cdn.alpinelinux.org/${APK_MIRROR}/g" /etc/apk/repositories; fi
RUN apk add --no-cache curl kubectl helm --allow-untrusted \
    && rm -rf /var/cache/apk/*

# copy kubeblocks tools
COPY config/probe config/probe
COPY --from=builder /out/killer /bin
COPY --from=builder /out/reloader /bin
COPY --from=builder /out/config_render /bin
COPY --from=builder /out/probe /bin
COPY --from=builder /out/sqlctl /bin
COPY --from=builder /out/kbcli /bin

# mkdir kbcli config dir and helm cache dir.
RUN mkdir /.kbcli && chown -R 65532:65532 /.kbcli \
    && mkdir /.cache && chown -R 65532:65532 /.cache
USER 65532:65532<|MERGE_RESOLUTION|>--- conflicted
+++ resolved
@@ -60,16 +60,12 @@
 RUN --mount=type=bind,target=. \
     --mount=type=cache,target=/root/.cache/go-build \
     --mount=type=cache,target=/go/pkg \
-<<<<<<< HEAD
-    CGO_ENABLED=0 GOOS=${TARGETOS} GOARCH=${TARGETARCH} go build -ldflags="${LD_FLAGS}" -a -o /out/probe cmd/probe/main.go
-=======
     CGO_ENABLED=0 GOOS=${TARGETOS} GOARCH=${TARGETARCH} GOFLAGS="-mod=mod" go build -ldflags="${LD_FLAGS}" -a -o /out/config_render cmd/reloader/template/*.go
 
 RUN --mount=type=bind,target=. \
     --mount=type=cache,target=/root/.cache/go-build \
     --mount=type=cache,target=/go/pkg \
     CGO_ENABLED=0 GOOS=${TARGETOS} GOARCH=${TARGETARCH} GOFLAGS="-mod=mod" go build -ldflags="${LD_FLAGS}" -a -o /out/probe cmd/probe/main.go
->>>>>>> 3483f50f
 
 RUN --mount=type=bind,target=. \
     --mount=type=cache,target=/root/.cache/go-build \
