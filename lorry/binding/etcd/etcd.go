/*
Copyright (C) 2022-2023 ApeCloud Co., Ltd

This file is part of KubeBlocks project

This program is free software: you can redistribute it and/or modify
it under the terms of the GNU Affero General Public License as published by
the Free Software Foundation, either version 3 of the License, or
(at your option) any later version.

This program is distributed in the hope that it will be useful
but WITHOUT ANY WARRANTY; without even the implied warranty of
MERCHANTABILITY or FITNESS FOR A PARTICULAR PURPOSE.  See the
GNU Affero General Public License for more details.

You should have received a copy of the GNU Affero General Public License
along with this program.  If not, see <http://www.gnu.org/licenses/>.
*/

package etcd

import (
	"context"
	"strconv"
	"strings"
	"sync"
	"time"

	"github.com/go-logr/logr"
	v3 "go.etcd.io/etcd/client/v3"
	ctrl "sigs.k8s.io/controller-runtime"

	. "github.com/apecloud/kubeblocks/lorry/binding"
	"github.com/apecloud/kubeblocks/lorry/component"
	. "github.com/apecloud/kubeblocks/lorry/util"
)

type Etcd struct {
	lock     sync.Mutex
	etcd     *v3.Client
	endpoint string
	BaseOperations
}

const (
	endpoint = "endpoint"

	defaultPort        = 2379
	defaultDialTimeout = 400 * time.Millisecond
)

// NewEtcd returns a new etcd binding instance.
func NewEtcd() *Etcd {
	logger := ctrl.Log.WithName("Etcd")
	return &Etcd{BaseOperations: BaseOperations{Logger: logger}}
}

<<<<<<< HEAD
func (e *Etcd) Init(metadata bindings.Metadata) error {
	e.endpoint = metadata.Properties[endpoint]
	_ = e.BaseOperations.Init(metadata)
=======
func (e *Etcd) Init(metadata component.Properties) error {
	e.BaseOperations.Init(metadata)
	e.endpoint = e.Metadata[endpoint]
>>>>>>> 90ff7d88
	e.DBType = "etcd"
	e.InitIfNeed = e.initIfNeed
	e.DBPort = e.GetRunningPort()
	e.BaseOperations.GetRole = e.GetRole
	e.OperationsMap[GetRoleOperation] = e.GetRoleOps
	return nil
}

func (e *Etcd) initIfNeed() bool {
	if e.etcd == nil {
		go func() {
			err := e.InitDelay()
			e.Logger.Error(err, "Etcd connection init failed")
		}()
		return true
	}
	return false
}

func (e *Etcd) InitDelay() error {
	e.lock.Lock()
	defer e.lock.Unlock()

	if e.etcd != nil {
		return nil
	}

	cli, err := v3.New(v3.Config{
		Endpoints:   []string{e.endpoint},
		DialTimeout: defaultDialTimeout,
	})
	if err != nil {
		return err
	}

	ctx, cancel := context.WithTimeout(context.Background(), defaultDialTimeout)
	_, err = cli.Status(ctx, e.endpoint)
	cancel()
	if err != nil {
		cli.Close()
		return err
	}

	e.etcd = cli

	return nil
}

func (e *Etcd) GetRole(ctx context.Context, req *ProbeRequest, resp *ProbeResponse) (string, error) {
	etcdResp, err := e.etcd.Status(ctx, e.endpoint)
	if err != nil {
		return "", err
	}

	role := "follower"
	switch {
	case etcdResp.Leader == etcdResp.Header.MemberId:
		role = "leader"
	case etcdResp.IsLearner:
		role = "learner"
	}

	return role, nil
}

func (e *Etcd) GetRoleOps(ctx context.Context, req *ProbeRequest, resp *ProbeResponse) (OpsResult, error) {
	role, err := e.GetRole(ctx, req, resp)
	if err != nil {
		return nil, err
	}
	opsRes := OpsResult{}
	opsRes["role"] = role
	return opsRes, nil
}

func (e *Etcd) GetRunningPort() int {
	index := strings.Index(e.endpoint, ":")
	if index < 0 {
		return defaultPort
	}
	port, err := strconv.Atoi(e.endpoint[index+1:])
	if err != nil {
		return defaultPort
	}

	return port
}

func (e *Etcd) StatusCheck(ctx context.Context, cmd string, response *ProbeResponse) ([]byte, error) {
	// TODO implement me when proposal is passed
	return nil, nil
}

func (e *Etcd) GetLogger() logr.Logger {
	return e.Logger
}

func (e *Etcd) InternalQuery(ctx context.Context, sql string) ([]byte, error) {
	// TODO: impl
	return nil, nil
}

func (e *Etcd) InternalExec(ctx context.Context, sql string) (int64, error) {
	// TODO: impl
	return 0, nil
}<|MERGE_RESOLUTION|>--- conflicted
+++ resolved
@@ -55,15 +55,9 @@
 	return &Etcd{BaseOperations: BaseOperations{Logger: logger}}
 }
 
-<<<<<<< HEAD
-func (e *Etcd) Init(metadata bindings.Metadata) error {
-	e.endpoint = metadata.Properties[endpoint]
+func (e *Etcd) Init(metadata component.Properties) error {
 	_ = e.BaseOperations.Init(metadata)
-=======
-func (e *Etcd) Init(metadata component.Properties) error {
-	e.BaseOperations.Init(metadata)
 	e.endpoint = e.Metadata[endpoint]
->>>>>>> 90ff7d88
 	e.DBType = "etcd"
 	e.InitIfNeed = e.initIfNeed
 	e.DBPort = e.GetRunningPort()
