/*
Copyright (C) 2022-2023 ApeCloud Co., Ltd

Licensed under the Apache License, Version 2.0 (the "License");
you may not use this file except in compliance with the License.
You may obtain a copy of the License at

    http://www.apache.org/licenses/LICENSE-2.0

Unless required by applicable law or agreed to in writing, software
distributed under the License is distributed on an "AS IS" BASIS,
WITHOUT WARRANTIES OR CONDITIONS OF ANY KIND, either express or implied.
See the License for the specific language governing permissions and
limitations under the License.
*/

package v1alpha1

import (
	"fmt"

	"k8s.io/apimachinery/pkg/api/meta"
	metav1 "k8s.io/apimachinery/pkg/apis/meta/v1"
)

const (
	// condition types
	ConditionTypeCancelled         = "Cancelled"
	ConditionTypeProgressing       = "Progressing"
	ConditionTypeValidated         = "Validated"
	ConditionTypeSucceed           = "Succeed"
	ConditionTypeFailed            = "Failed"
	ConditionTypeRestarting        = "Restarting"
	ConditionTypeVerticalScaling   = "VerticalScaling"
	ConditionTypeHorizontalScaling = "HorizontalScaling"
	ConditionTypeVolumeExpanding   = "VolumeExpanding"
	ConditionTypeReconfigure       = "Reconfigure"
	ConditionTypeSwitchover        = "Switchover"
	ConditionTypeStop              = "Stopping"
	ConditionTypeStart             = "Starting"
	ConditionTypeVersionUpgrading  = "VersionUpgrading"
	ConditionTypeExpose            = "Exposing"

	// condition and event reasons

<<<<<<< HEAD
	ReasonReconfigureMerging   = "ReconfigureMerging"
	ReasonReconfigureMerged    = "ReconfigureMerged"
	ReasonReconfigureFailed    = "ReconfigureFailed"
	ReasonReconfigureNoChanged = "ReconfigureNoChanged"
	ReasonReconfigureSucceed   = "ReconfigureSucceed"
	ReasonReconfigureRunning   = "ReconfigureRunning"
	ReasonSwitchoverRunning    = "SwitchoverRunning"
	ReasonSwitchoverSucceed    = "SwitchoverSucceed"
	ReasonClusterPhaseMismatch = "ClusterPhaseMismatch"
	ReasonOpsTypeNotSupported  = "OpsTypeNotSupported"
	ReasonValidateFailed       = "ValidateFailed"
	ReasonClusterNotFound      = "ClusterNotFound"
	ReasonOpsRequestFailed     = "OpsRequestFailed"
	ReasonOpsCanceling         = "Canceling"
	ReasonOpsCancelFailed      = "CancelFailed"
	ReasonOpsCancelSucceed     = "CancelSucceed"
=======
	ReasonReconfigureMerging       = "ReconfigureMerging"
	ReasonReconfigureMerged        = "ReconfigureMerged"
	ReasonReconfigureFailed        = "ReconfigureFailed"
	ReasonReconfigureRestartFailed = "ReconfigureRestartFailed"
	ReasonReconfigureRestart       = "ReconfigureRestarted"
	ReasonReconfigureNoChanged     = "ReconfigureNoChanged"
	ReasonReconfigureSucceed       = "ReconfigureSucceed"
	ReasonReconfigureRunning       = "ReconfigureRunning"
	ReasonClusterPhaseMismatch     = "ClusterPhaseMismatch"
	ReasonOpsTypeNotSupported      = "OpsTypeNotSupported"
	ReasonValidateFailed           = "ValidateFailed"
	ReasonClusterNotFound          = "ClusterNotFound"
	ReasonOpsRequestFailed         = "OpsRequestFailed"
	ReasonOpsCanceling             = "Canceling"
	ReasonOpsCancelFailed          = "CancelFailed"
	ReasonOpsCancelSucceed         = "CancelSucceed"
>>>>>>> f9aeb355
)

func (r *OpsRequest) SetStatusCondition(condition metav1.Condition) {
	meta.SetStatusCondition(&r.Status.Conditions, condition)
}

// NewProgressingCondition the controller is progressing the OpsRequest
func NewProgressingCondition(ops *OpsRequest) *metav1.Condition {
	return &metav1.Condition{
		Type:               ConditionTypeProgressing,
		Status:             metav1.ConditionTrue,
		Reason:             "OpsRequestProgressingStarted",
		LastTransitionTime: metav1.Now(),
		Message: fmt.Sprintf("Start to process the OpsRequest: %s in Cluster: %s",
			ops.Name, ops.Spec.ClusterRef),
	}
}

// NewCancelingCondition the controller is canceling the OpsRequest
func NewCancelingCondition(ops *OpsRequest) *metav1.Condition {
	return &metav1.Condition{
		Type:               ConditionTypeCancelled,
		Status:             metav1.ConditionFalse,
		Reason:             ReasonOpsCanceling,
		LastTransitionTime: metav1.Now(),
		Message: fmt.Sprintf(`Start to cancel the OpsRequest "%s" in Cluster: "%s"`,
			ops.Name, ops.Spec.ClusterRef),
	}
}

// NewCancelFailedCondition creates a condition for canceling failed.
func NewCancelFailedCondition(ops *OpsRequest, err error) *metav1.Condition {
	msg := fmt.Sprintf(`Failed to cancel OpsRequest "%s"`, ops.Name)
	if err != nil {
		msg = err.Error()
	}
	return &metav1.Condition{
		Type:               ConditionTypeCancelled,
		Status:             metav1.ConditionTrue,
		Reason:             ReasonOpsCancelFailed,
		LastTransitionTime: metav1.Now(),
		Message:            msg,
	}
}

// NewCancelSucceedCondition creates a condition for canceling successfully.
func NewCancelSucceedCondition(opsName string) *metav1.Condition {
	return &metav1.Condition{
		Type:               ConditionTypeCancelled,
		Status:             metav1.ConditionTrue,
		Reason:             ReasonOpsCancelSucceed,
		LastTransitionTime: metav1.Now(),
		Message:            fmt.Sprintf(`Cancel OpsRequest "%s" successfully`, opsName),
	}
}

// NewValidatePassedCondition creates a condition for operation validation to pass.
func NewValidatePassedCondition(opsRequestName string) *metav1.Condition {
	return &metav1.Condition{
		Type:               ConditionTypeValidated,
		Status:             metav1.ConditionTrue,
		Reason:             "ValidateOpsRequestPassed",
		LastTransitionTime: metav1.Now(),
		Message:            fmt.Sprintf("OpsRequest: %s is validated", opsRequestName),
	}
}

// NewValidateFailedCondition creates a condition for operation validation failure.
func NewValidateFailedCondition(reason, message string) *metav1.Condition {
	return &metav1.Condition{
		Type:               ConditionTypeValidated,
		Status:             metav1.ConditionFalse,
		Reason:             reason,
		LastTransitionTime: metav1.Now(),
		Message:            message,
	}
}

// NewFailedCondition creates a condition that the OpsRequest processing failed
func NewFailedCondition(ops *OpsRequest, err error) *metav1.Condition {
	msg := fmt.Sprintf("Failed to process OpsRequest: %s in cluster: %s", ops.Name, ops.Spec.ClusterRef)
	if err != nil {
		msg = err.Error()
	}
	return &metav1.Condition{
		Type:               ConditionTypeFailed,
		Status:             metav1.ConditionFalse,
		Reason:             ReasonOpsRequestFailed,
		LastTransitionTime: metav1.Now(),
		Message:            msg,
	}
}

// NewSucceedCondition creates a condition that the controller has successfully processed the OpsRequest
func NewSucceedCondition(ops *OpsRequest) *metav1.Condition {
	return &metav1.Condition{
		Type:               ConditionTypeSucceed,
		Status:             metav1.ConditionTrue,
		Reason:             "OpsRequestProcessedSuccessfully",
		LastTransitionTime: metav1.Now(),
		Message: fmt.Sprintf("Successfully processed the OpsRequest: %s in Cluster: %s",
			ops.Name, ops.Spec.ClusterRef),
	}
}

// NewRestartingCondition creates a condition that the operation starts to restart components
func NewRestartingCondition(ops *OpsRequest) *metav1.Condition {
	return &metav1.Condition{
		Type:               ConditionTypeRestarting,
		Status:             metav1.ConditionTrue,
		Reason:             "RestartStarted",
		LastTransitionTime: metav1.Now(),
		Message:            fmt.Sprintf("Start to restart database in Cluster: %s", ops.Spec.ClusterRef),
	}
}

// NewSwitchoveringCondition creates a condition that the operation starts to switchover components
func NewSwitchoveringCondition(generation int64, message string) *metav1.Condition {
	return &metav1.Condition{
		Type:               ConditionTypeSwitchover,
		Status:             metav1.ConditionFalse,
		Reason:             "SwitchoverStarted",
		LastTransitionTime: metav1.Now(),
		Message:            message,
		ObservedGeneration: generation,
	}
}

// NewVerticalScalingCondition creates a condition that the OpsRequest starts to vertical scale cluster
func NewVerticalScalingCondition(ops *OpsRequest) *metav1.Condition {
	return &metav1.Condition{
		Type:               ConditionTypeVerticalScaling,
		Status:             metav1.ConditionTrue,
		Reason:             "VerticalScalingStarted",
		LastTransitionTime: metav1.Now(),
		Message:            fmt.Sprintf("Start to vertical scale resources in Cluster: %s", ops.Spec.ClusterRef),
	}
}

// NewHorizontalScalingCondition creates a condition that the OpsRequest starts to horizontal scale cluster
func NewHorizontalScalingCondition(ops *OpsRequest) *metav1.Condition {
	return &metav1.Condition{
		Type:               ConditionTypeHorizontalScaling,
		Status:             metav1.ConditionTrue,
		Reason:             "HorizontalScalingStarted",
		LastTransitionTime: metav1.Now(),
		Message:            fmt.Sprintf("Start to horizontal scale replicas in Cluster: %s", ops.Spec.ClusterRef),
	}
}

// NewVolumeExpandingCondition creates a condition that the OpsRequest starts to expand volume
func NewVolumeExpandingCondition(ops *OpsRequest) *metav1.Condition {
	return &metav1.Condition{
		Type:               ConditionTypeVolumeExpanding,
		Status:             metav1.ConditionTrue,
		Reason:             "VolumeExpansionStarted",
		LastTransitionTime: metav1.Now(),
		Message:            fmt.Sprintf("Start to expand the volumes in Cluster: %s", ops.Spec.ClusterRef),
	}
}

func NewExposingCondition(ops *OpsRequest) *metav1.Condition {
	return &metav1.Condition{
		Type:               ConditionTypeExpose,
		Status:             metav1.ConditionTrue,
		Reason:             "ExposeStarted",
		LastTransitionTime: metav1.Now(),
		Message:            fmt.Sprintf("Start to expose the services in Cluster: %s", ops.Spec.ClusterRef),
	}
}

// NewUpgradingCondition creates a condition that the OpsRequest starts to upgrade the cluster version
func NewUpgradingCondition(ops *OpsRequest) *metav1.Condition {
	return &metav1.Condition{
		Type:               ConditionTypeVersionUpgrading,
		Status:             metav1.ConditionTrue,
		Reason:             "VersionUpgradeStarted",
		LastTransitionTime: metav1.Now(),
		Message:            fmt.Sprintf("Start to upgrade the version in Cluster: %s", ops.Spec.ClusterRef),
	}
}

// NewStopCondition creates a condition that the OpsRequest starts to stop the cluster.
func NewStopCondition(ops *OpsRequest) *metav1.Condition {
	return &metav1.Condition{
		Type:               ConditionTypeStop,
		Status:             metav1.ConditionTrue,
		Reason:             "StopStarted",
		LastTransitionTime: metav1.Now(),
		Message:            fmt.Sprintf("Start to stop the Cluster: %s", ops.Spec.ClusterRef),
	}
}

// NewStartCondition creates a condition that the OpsRequest starts the cluster.
func NewStartCondition(ops *OpsRequest) *metav1.Condition {
	return &metav1.Condition{
		Type:               ConditionTypeStart,
		Status:             metav1.ConditionTrue,
		Reason:             "StartCluster",
		LastTransitionTime: metav1.Now(),
		Message:            fmt.Sprintf("Start the Cluster: %s", ops.Spec.ClusterRef),
	}
}

// NewReconfigureCondition creates a condition that the OpsRequest updating component configuration
func NewReconfigureCondition(ops *OpsRequest) *metav1.Condition {
	return &metav1.Condition{
		Type:               ConditionTypeReconfigure,
		Status:             metav1.ConditionTrue,
		Reason:             "ReconfigureStarted",
		LastTransitionTime: metav1.Now(),
		Message: fmt.Sprintf("Start to reconfigure in Cluster: %s, Component: %s",
			ops.Spec.ClusterRef,
			ops.Spec.Reconfigure.ComponentName),
	}
}

// NewReconfigureRunningCondition creates a condition that the OpsRequest reconfigure workflow
func NewReconfigureRunningCondition(ops *OpsRequest, conditionType string, configSpecName string, info ...string) *metav1.Condition {
	status := metav1.ConditionTrue
	if conditionType == ReasonReconfigureFailed {
		status = metav1.ConditionFalse
	}
	message := fmt.Sprintf("Reconfiguring in Cluster: %s, Component: %s, ConfigSpec: %s",
		ops.Spec.ClusterRef,
		ops.Spec.Reconfigure.ComponentName,
		configSpecName)
	if len(info) > 0 {
		message = message + ", info: " + info[0]
	}
	return &metav1.Condition{
		Type:               conditionType,
		Status:             status,
		Reason:             conditionType,
		LastTransitionTime: metav1.Now(),
		Message:            message,
	}
}

// NewReconfigureFailedCondition creates a condition for the failed reconfigure.
func NewReconfigureFailedCondition(ops *OpsRequest, err error) *metav1.Condition {
	var msg string
	if err != nil {
		msg = err.Error()
	} else {
		msg = fmt.Sprintf("Failed to reconfigure: %s in cluster: %s", ops.Name, ops.Spec.ClusterRef)
	}
	return &metav1.Condition{
		Type:               ReasonReconfigureFailed,
		Status:             metav1.ConditionFalse,
		Reason:             "ReconfigureFailed",
		LastTransitionTime: metav1.Now(),
		Message:            msg,
	}
}<|MERGE_RESOLUTION|>--- conflicted
+++ resolved
@@ -43,24 +43,6 @@
 
 	// condition and event reasons
 
-<<<<<<< HEAD
-	ReasonReconfigureMerging   = "ReconfigureMerging"
-	ReasonReconfigureMerged    = "ReconfigureMerged"
-	ReasonReconfigureFailed    = "ReconfigureFailed"
-	ReasonReconfigureNoChanged = "ReconfigureNoChanged"
-	ReasonReconfigureSucceed   = "ReconfigureSucceed"
-	ReasonReconfigureRunning   = "ReconfigureRunning"
-	ReasonSwitchoverRunning    = "SwitchoverRunning"
-	ReasonSwitchoverSucceed    = "SwitchoverSucceed"
-	ReasonClusterPhaseMismatch = "ClusterPhaseMismatch"
-	ReasonOpsTypeNotSupported  = "OpsTypeNotSupported"
-	ReasonValidateFailed       = "ValidateFailed"
-	ReasonClusterNotFound      = "ClusterNotFound"
-	ReasonOpsRequestFailed     = "OpsRequestFailed"
-	ReasonOpsCanceling         = "Canceling"
-	ReasonOpsCancelFailed      = "CancelFailed"
-	ReasonOpsCancelSucceed     = "CancelSucceed"
-=======
 	ReasonReconfigureMerging       = "ReconfigureMerging"
 	ReasonReconfigureMerged        = "ReconfigureMerged"
 	ReasonReconfigureFailed        = "ReconfigureFailed"
@@ -77,7 +59,6 @@
 	ReasonOpsCanceling             = "Canceling"
 	ReasonOpsCancelFailed          = "CancelFailed"
 	ReasonOpsCancelSucceed         = "CancelSucceed"
->>>>>>> f9aeb355
 )
 
 func (r *OpsRequest) SetStatusCondition(condition metav1.Condition) {
