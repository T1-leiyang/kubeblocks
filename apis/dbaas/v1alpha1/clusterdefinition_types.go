/*
Copyright 2022 The KubeBlocks Authors

Licensed under the Apache License, Version 2.0 (the "License");
you may not use this file except in compliance with the License.
You may obtain a copy of the License at

    http://www.apache.org/licenses/LICENSE-2.0

Unless required by applicable law or agreed to in writing, software
distributed under the License is distributed on an "AS IS" BASIS,
WITHOUT WARRANTIES OR CONDITIONS OF ANY KIND, either express or implied.
See the License for the specific language governing permissions and
limitations under the License.
*/

package v1alpha1

import (
	corev1 "k8s.io/api/core/v1"
	metav1 "k8s.io/apimachinery/pkg/apis/meta/v1"
)

// EDIT THIS FILE!  THIS IS SCAFFOLDING FOR YOU TO OWN!
// NOTE: json tags are required.  Any new fields you add must have json tags for the fields to be serialized.

// ClusterDefinitionSpec defines the desired state of ClusterDefinition
type ClusterDefinitionSpec struct {
	// Type define well known cluster types. Valid values are in-list of
	// [state.redis, mq.mqtt, mq.kafka, state.mysql-8, state.mysql-5.7, state.mysql-5.6, state-mongodb]
	// +kubebuilder:validation:Required
	// +kubebuilder:validation:MaxLength=24
	Type string `json:"type"`

	// +kubebuilder:validation:MinItems=1
	// +optional
	Components []ClusterDefinitionComponent `json:"components,omitempty"`

	// +kubebuilder:validation:Enum={DoNotTerminate,Halt,Delete,WipeOut}
	DefaultTerminatingPolicy string `json:"defaultTerminationPolicy,omitempty"`

	// +optional
	ConnectionCredential ClusterDefinitionConnectionCredential `json:"connectionCredential,omitempty"`
}

// ClusterDefinitionStatus defines the observed state of ClusterDefinition
type ClusterDefinitionStatus struct {
	// phase - in list of [Available,Deleting]
	// +kubebuilder:validation:Enum={Available,Deleting}
	Phase Phase `json:"phase,omitempty"`
	// +optional
	Message string `json:"message,omitempty"`
	// observedGeneration is the most recent generation observed for this
	// ClusterDefinition. It corresponds to the ClusterDefinition's generation, which is
	// updated on mutation by the API Server.
	// +optional
	ObservedGeneration int64 `json:"observedGeneration,omitempty"`
}

//+kubebuilder:object:root=true
//+kubebuilder:subresource:status
//+kubebuilder:resource:categories={dbaas},scope=Cluster,shortName=cd
//+kubebuilder:printcolumn:name="PHASE",type="string",JSONPath=".status.phase",description="status phase"
//+kubebuilder:printcolumn:name="AGE",type="date",JSONPath=".metadata.creationTimestamp"

// ClusterDefinition is the Schema for the clusterdefinitions API
type ClusterDefinition struct {
	metav1.TypeMeta   `json:",inline"`
	metav1.ObjectMeta `json:"metadata,omitempty"`

	Spec   ClusterDefinitionSpec   `json:"spec,omitempty"`
	Status ClusterDefinitionStatus `json:"status,omitempty"`
}

//+kubebuilder:object:root=true

// ClusterDefinitionList contains a list of ClusterDefinition
type ClusterDefinitionList struct {
	metav1.TypeMeta `json:",inline"`
	metav1.ListMeta `json:"metadata,omitempty"`
	Items           []ClusterDefinition `json:"items"`
}

type ConfigTemplate struct {
	// +kubebuilder:validation:Required
	// +kubebuilder:validation:MaxLength=128
	Name string `json:"name,omitempty"`

	// +kubebuilder:validation:Required
	// +kubebuilder:validation:MaxLength=32
	VolumeName string `json:"volumeName,omitempty"`
}

type ExporterConfig struct {
	// ScrapePort is exporter port for Time Series Database to scrape metrics
	// +kubebuilder:validation:Required
	// +kubebuilder:validation:Maximum=65536
	// +kubebuilder:validation:Minimum=1
	ScrapePort int `json:"scrapePort"`

	// ScrapePath is exporter url path for Time Series Database to scrape metrics
	// +kubebuilder:validation:Required
	// +kubebuilder:validation:MaxLength=128
	// +kubebuilder:default="/metrics"
	ScrapePath string `json:"scrapePath"`
}

type MonitorConfig struct {
	// BuiltIn is a switch to enable DBaas builtIn monitoring.
	// If BuiltIn is true and CharacterType is wellknown, ExporterConfig and Sidecar container will generate automatically.
	// Otherwise, ISV should set BuiltIn to false and provide ExporterConfig and Sidecar container own.
	// +kubebuilder:validation:Required
	// +kubebuilder:default=true
	BuiltIn bool `json:"builtIn"`

	// Exporter provided by ISV, which specify necessary information to Time Series Database.
	// ExporterConfig is valid when BuiltIn is false.
	// +optional
	Exporter *ExporterConfig `json:"exporterConfig,omitempty"`
}

type ClusterDefinitionComponent struct {
	// +kubebuilder:validation:Required
	// +kubebuilder:validation:MaxLength=12
	TypeName string `json:"typeName,omitempty"`

<<<<<<< HEAD
=======
	// CharacterType defines well-known database component name, such as mongos(mongodb), proxy(redis), wesql(mysql)
	// DBaas will generate proper monitor configs for wellknown CharacterType when BuiltIn is true.
	// +optional
	CharacterType string `json:"characterType,omitempty"`

	// roleGroups specify roleGroupTemplate name
	RoleGroups []string `json:"roleGroups,omitempty"`

>>>>>>> 6848eee8
	// +kubebuilder:default=0
	// +kubebuilder:validation:Minimum=0
	MinAvailable int `json:"minAvailable,omitempty"`

	// +kubebuilder:validation:Minimum=0
	MaxAvailable int `json:"maxAvailable,omitempty"`

	// +kubebuilder:default=0
	// +kubebuilder:validation:Minimum=0
	DefaultReplicas int `json:"defaultReplicas,omitempty"`

	// The configTemplateRefs field provided by ISV, and
	// finally this configTemplateRefs will be rendered into the user's own configuration file according to the user's cluster
	// +optional
	ConfigTemplateRefs []ConfigTemplate `json:"configTemplateRefs,omitempty"`

<<<<<<< HEAD
	// antiAffinity defines components should have anti-affinity constraint to same component type
=======
	// Monitor is monitoring config which provided by ISV
	// +optional
	Monitor *MonitorConfig `json:"monitor,omitempty"`

	// isQuorum defines odd number of pods & N/2+1 pods
>>>>>>> 6848eee8
	// +kubebuilder:default=false
	AntiAffinity bool `json:"antiAffinity,omitempty"`

	// podSpec of final workload
	// +optional
	PodSpec *corev1.PodSpec `json:"podSpec,omitempty"`

	// Service defines the behavior of a service spec.
	// provide read-write service when ComponentType is Consensus
	// https://git.k8s.io/community/contributors/devel/sig-architecture/api-conventions.md#spec-and-status
	// +optional
	Service corev1.ServiceSpec `json:"service,omitempty"`

	// script exec order：component.pre => component.exec => component.post
	// builtin ENV variables:
	// self: OPENDBAAS_SELF_{builtin_properties}
	// rule: OPENDBAAS_{conponent_name}[n]-{builtin_properties}
	// builtin_properties:
	// - ID # which shows in Cluster.status
	// - HOST # e.g. example-mongodb2-0.example-mongodb2-svc.default.svc.cluster.local
	// - PORT
	// - N # number of current component
	// +optional
	Scripts ClusterDefinitionScripts `json:"scripts,omitempty"`

	Probes ClusterDefinitionProbes `json:"probes,omitempty"`

	// ComponentType defines type of the component
	// +kubebuilder:validation:Required
	// +kubebuilder:default=Stateless
	// +kubebuilder:validation:Enum={Stateless,Stateful,Consensus}
	ComponentType ComponentType `json:"componentType"`

	// ConsensusSpec defines consensus related spec if componentType is Consensus
	// CAN'T be empty if componentType is Consensus
	// +optional
	ConsensusSpec *ConsensusSetSpec `json:"consensusSpec,omitempty"`
}

type ComponentType string

const (
	Stateless ComponentType = "Stateless"
	Stateful  ComponentType = "Stateful"
	Consensus ComponentType = "Consensus"
)

type ClusterDefinitionScripts struct {
	Default         ClusterDefinitionScript `json:"default,omitempty"`
	Create          ClusterDefinitionScript `json:"create,omitempty"`
	Upgrade         ClusterDefinitionScript `json:"upgrade,omitempty"`
	VerticalScale   ClusterDefinitionScript `json:"verticalScale,omitempty"`
	HorizontalScale ClusterDefinitionScript `json:"horizontalScale,omitempty"`
	Delete          ClusterDefinitionScript `json:"delete,omitempty"`
}

type ClusterDefinitionScript struct {
	Pre  []ClusterDefinitionContainerCMD `json:"pre,omitempty"`
	Post []ClusterDefinitionContainerCMD `json:"post,omitempty"`
}

type ClusterDefinitionContainerCMD struct {
	Container string   `json:"container,omitempty"`
	Command   []string `json:"command,omitempty"`
	Args      []string `json:"args,omitempty"`
}

type ClusterDefinitionUpdateStrategy struct {
	// +kubebuilder:default=1
	// +kubebuilder:validation:Minimum=0
	MaxUnavailable int `json:"maxUnavailable,omitempty"`
	// +kubebuilder:default=0
	// +kubebuilder:validation:Minimum=0
	MaxSurge int `json:"maxSurge,omitempty"`
}

type ClusterDefinitionConnectionCredential struct {
	// +kubebuilder:default=root
	User     string `json:"user,omitempty"`
	Password string `json:"password,omitempty"`
}

type ClusterDefinitionStatusGeneration struct {

	// ClusterDefinition generation number
	// +optional
	ClusterDefGeneration int64 `json:"clusterDefGeneration,omitempty"`

	// ClusterDefinition sync. status
	// +kubebuilder:validation:Enum={InSync,OutOfSync}
	// +optional
	ClusterDefSyncStatus Status `json:"clusterDefSyncStatus,omitempty"`
}

type ClusterDefinitionProbeCMDs struct {
	Writes  []string `json:"writes,omitempty"`
	Queries []string `json:"queries,omitempty"`
}

type ClusterDefinitionProbe struct {
	// +kubebuilder:default=true
	Enable bool `json:"enable,omitempty"`
	// +kubebuilder:default=1
	// +kubebuilder:validation:Minimum=1
	PeriodSeconds int `json:"periodSeconds,omitempty"`
	// +kubebuilder:default=1
	// +kubebuilder:validation:Minimum=1
	FailureThreshold int                        `json:"failureThreshold,omitempty"`
	Commands         ClusterDefinitionProbeCMDs `json:"commands,omitempty"`
}

type ClusterDefinitionProbes struct {
	RunningProbe     ClusterDefinitionProbe `json:"runningProbe,omitempty"`
	StatusProbe      ClusterDefinitionProbe `json:"statusProbe,omitempty"`
	RoleChangedProbe ClusterDefinitionProbe `json:"roleChangedProbe,omitempty"`
}

type ConsensusSetSpec struct {
	// Leader, one single leader
	// +kubebuilder:validation:Required
	Leader ConsensusMember `json:"leader"`

	// Followers, has voting right but not Leader
	// +optional
	Followers []ConsensusMember `json:"followers,omitempty"`

	// Learner, no voting right
	// +optional
	Learner *ConsensusMember `json:"learner,omitempty"`

	// UpdateStrategy, Pods update strategy
	// options: serial, bestEffortParallel, parallel
	// serial: update Pods one by one that guarantee minimum component unavailable time
	// 		Learner -> Follower(with AccessMode=none) -> Follower(with AccessMode=readonly) -> Follower(with AccessMode=readWrite) -> Leader
	// bestEffortParallel: update Pods in parallel that guarantee minimum component un-writable time
	//		Learner, Follower(minority) in parallel -> Follower(majority) -> Leader, keep majority online all the time
	// parallel: force parallel
	// +kubebuilder:default=Serial
	// +kubebuilder:validation:Enum={Serial,BestEffortParallel,Parallel}
	// +optional
	UpdateStrategy UpdateStrategy `json:"updateStrategy,omitempty"`
}

type ConsensusMember struct {
	// Name, role name
	// +kubebuilder:validation:Required
	// +kubebuilder:default=leader
	Name string `json:"name"`

	// AccessMode, what service this member capable for
	// +kubebuilder:validation:Required
	// +kubebuilder:default=ReadWrite
	// +kubebuilder:validation:Enum={None, Readonly, ReadWrite}
	AccessMode AccessMode `json:"accessMode"`

	// Replicas, number of Pods of this role
	// default 1 for Leader
	// default 0 for Learner
	// default Components[*].Replicas - Leader.Replicas - Learner.Replicas for Followers
	// +kubebuilder:default=0
	// +kubebuilder:validation:Minimum=0
	// +optional
	Replicas *int32 `json:"replicas,omitempty"`
}

type AccessMode string

const (
	ReadWrite AccessMode = "ReadWrite"
	Readonly  AccessMode = "Readonly"
	None      AccessMode = "None"
)

type UpdateStrategy string

const (
	Serial             UpdateStrategy = "Serial"
	BestEffortParallel UpdateStrategy = "BestEffortParallel"
	Parallel           UpdateStrategy = "Parallel"
)

func init() {
	SchemeBuilder.Register(&ClusterDefinition{}, &ClusterDefinitionList{})
}<|MERGE_RESOLUTION|>--- conflicted
+++ resolved
@@ -124,17 +124,11 @@
 	// +kubebuilder:validation:MaxLength=12
 	TypeName string `json:"typeName,omitempty"`
 
-<<<<<<< HEAD
-=======
 	// CharacterType defines well-known database component name, such as mongos(mongodb), proxy(redis), wesql(mysql)
 	// DBaas will generate proper monitor configs for wellknown CharacterType when BuiltIn is true.
 	// +optional
 	CharacterType string `json:"characterType,omitempty"`
 
-	// roleGroups specify roleGroupTemplate name
-	RoleGroups []string `json:"roleGroups,omitempty"`
-
->>>>>>> 6848eee8
 	// +kubebuilder:default=0
 	// +kubebuilder:validation:Minimum=0
 	MinAvailable int `json:"minAvailable,omitempty"`
@@ -151,17 +145,13 @@
 	// +optional
 	ConfigTemplateRefs []ConfigTemplate `json:"configTemplateRefs,omitempty"`
 
-<<<<<<< HEAD
 	// antiAffinity defines components should have anti-affinity constraint to same component type
-=======
-	// Monitor is monitoring config which provided by ISV
-	// +optional
-	Monitor *MonitorConfig `json:"monitor,omitempty"`
-
-	// isQuorum defines odd number of pods & N/2+1 pods
->>>>>>> 6848eee8
 	// +kubebuilder:default=false
 	AntiAffinity bool `json:"antiAffinity,omitempty"`
+
+	// Monitor is monitoring config which provided by ISV
+	// +optional
+	Monitor *MonitorConfig `json:"monitor,omitempty"`
 
 	// podSpec of final workload
 	// +optional
