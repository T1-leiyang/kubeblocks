/*
Copyright 2022 The Kubeblocks Authors

Licensed under the Apache License, Version 2.0 (the "License");
you may not use this file except in compliance with the License.
You may obtain a copy of the License at

    http://www.apache.org/licenses/LICENSE-2.0

Unless required by applicable law or agreed to in writing, software
distributed under the License is distributed on an "AS IS" BASIS,
WITHOUT WARRANTIES OR CONDITIONS OF ANY KIND, either express or implied.
See the License for the specific language governing permissions and
limitations under the License.
*/

package v1alpha1

import (
	corev1 "k8s.io/api/core/v1"
	metav1 "k8s.io/apimachinery/pkg/apis/meta/v1"
)

// EDIT THIS FILE!  THIS IS SCAFFOLDING FOR YOU TO OWN!
// NOTE: json tags are required.  Any new fields you add must have json tags for the fields to be serialized.

// ClusterDefinitionSpec defines the desired state of ClusterDefinition
type ClusterDefinitionSpec struct {
	// Type define well known cluster types. Valid values are in-list of
	// [state.redis, mq.mqtt, mq.kafka, state.mysql-8, state.mysql-5.7, state.mysql-5.6, state-mongodb]
	// +kubebuilder:validation:Required
	// +kubebuilder:validation:MaxLength=24
	Type string `json:"type"`

	// +kubebuilder:validation:MinItems=1
	// +optional
	Components []ClusterDefinitionComponent `json:"components,omitempty"`

	// +kubebuilder:validation:Enum={DoNotTerminate,Halt,Delete,WipeOut}
	DefaultTerminatingPolicy string `json:"defaultTerminationPolicy,omitempty"`

	// +optional
	ConnectionCredential ClusterDefinitionConnectionCredential `json:"connectionCredential,omitempty"`
}

// ClusterDefinitionStatus defines the observed state of ClusterDefinition
type ClusterDefinitionStatus struct {
	// phase - in list of [Available,Deleting]
	// +kubebuilder:validation:Enum={Available,Deleting}
	Phase Phase `json:"phase,omitempty"`
	// +optional
	Message string `json:"message,omitempty"`
	// observedGeneration is the most recent generation observed for this
	// ClusterDefinition. It corresponds to the ClusterDefinition's generation, which is
	// updated on mutation by the API Server.
	// +optional
	ObservedGeneration int64 `json:"observedGeneration,omitempty"`
}

//+kubebuilder:object:root=true
//+kubebuilder:subresource:status
//+kubebuilder:resource:categories={dbaas},scope=Cluster,shortName=cd
//+kubebuilder:printcolumn:name="AGE",type="date",JSONPath=".metadata.creationTimestamp"
//+kubebuilder:printcolumn:name="PHASE",type="string",JSONPath=".status.phase",description="status phase"

// ClusterDefinition is the Schema for the clusterdefinitions API
type ClusterDefinition struct {
	metav1.TypeMeta   `json:",inline"`
	metav1.ObjectMeta `json:"metadata,omitempty"`

	Spec   ClusterDefinitionSpec   `json:"spec,omitempty"`
	Status ClusterDefinitionStatus `json:"status,omitempty"`
}

//+kubebuilder:object:root=true

// ClusterDefinitionList contains a list of ClusterDefinition
type ClusterDefinitionList struct {
	metav1.TypeMeta `json:",inline"`
	metav1.ListMeta `json:"metadata,omitempty"`
	Items           []ClusterDefinition `json:"items"`
}

<<<<<<< HEAD
=======
type ClusterDefinitionCluster struct {

	// +optional
	Strategies ClusterDefinitionStrategies `json:"strategies,omitempty"`
}

type ConfigTemplate struct {
	// +kubebuilder:validation:Required
	// +kubebuilder:validation:MaxLength=128
	Name string `json:"name,omitempty"`

	// +kubebuilder:validation:Required
	// +kubebuilder:validation:MaxLength=32
	VolumeName string `json:"volumeName,omitempty"`
}

>>>>>>> 6f8799eb
type ClusterDefinitionComponent struct {
	// +kubebuilder:validation:Required
	// +kubebuilder:validation:MaxLength=12
	TypeName string `json:"typeName,omitempty"`

	// +kubebuilder:default=0
	// +kubebuilder:validation:Minimum=0
	MinAvailable int `json:"minAvailable,omitempty"`

	// +kubebuilder:validation:Minimum=0
	MaxAvailable int `json:"maxAvailable,omitempty"`

	// +kubebuilder:default=0
	// +kubebuilder:validation:Minimum=0
	DefaultReplicas int `json:"defaultReplicas,omitempty"`

<<<<<<< HEAD
=======
	// isStateless define this components
	// +kubebuilder:default=false
	IsStateless bool `json:"isStateless,omitempty"`

	// The configTemplateRefs field provided by ISV, and
	// finally this configTemplateRefs will be rendered into the user's own configuration file according to the user's cluster
	// +optional
	ConfigTemplateRefs []ConfigTemplate `json:"configTemplateRefs,omitempty"`

>>>>>>> 6f8799eb
	// antiAffinity defines components should have anti-affinity constraint to same component type
	// +kubebuilder:default=false
	AntiAffinity bool `json:"antiAffinity,omitempty"`

	// podSpec of final workload
	// +optional
	PodSpec *corev1.PodSpec `json:"podSpec,omitempty"`

	// Service defines the behavior of a service spec.
	// provide readWrite service when ComponentType is Consensus
	// https://git.k8s.io/community/contributors/devel/sig-architecture/api-conventions.md#spec-and-status
	// +optional
	Service corev1.ServiceSpec `json:"service,omitempty"`

	// ReadonlyService defines the behavior of a service spec.
	// provide readonly service when ComponentType is Consensus
	// https://git.k8s.io/community/contributors/devel/sig-architecture/api-conventions.md#spec-and-status
	// +optional
	ReadonlyService corev1.ServiceSpec `json:"readonlyService,omitempty"`

	// script exec order：component.pre => roleGroup.pre => component.exec => roleGroup.exec => roleGroup.post => component.post
	// builtin ENV variables:
	// self: OPENDBAAS_SELF_{builtin_properties}
	// rule: OPENDBAAS_{conponent_name}[n]-{roleGroup_name}[n]-{builtin_properties}
	// builtin_properties:
	// - ID # which shows in Cluster.status
	// - HOST # e.g. example-mongodb2-0.example-mongodb2-svc.default.svc.cluster.local
	// - PORT
	// - N # number of current component/roleGroup
	// +optional
	Scripts ClusterDefinitionScripts `json:"scripts,omitempty"`

	Probes ClusterDefinitionProbes `json:"probes,omitempty"`

	// ComponentType defines type of the component
	// +kubebuilder:validation:Required
	// +kubebuilder:default=Stateless
	// +kubebuilder:validation:Enum={Stateless,Stateful,Consensus}
	ComponentType ComponentType `json:"componentType,omitempty"`

	// ConsensusSpec defines consensus related spec if componentType is Consensus
	// CAN'T be empty if componentType is Consensus
	// +optional
	ConsensusSpec ConsensusSetSpec `json:"consensusSpec,omitempty"`
}

type ComponentType string

const (
	Stateless ComponentType = "Stateless"
	Stateful  ComponentType = "Stateful"
	Consensus ComponentType = "Consensus"
)

type ClusterDefinitionScripts struct {
	Default         ClusterDefinitionScript `json:"default,omitempty"`
	Create          ClusterDefinitionScript `json:"create,omitempty"`
	Upgrade         ClusterDefinitionScript `json:"upgrade,omitempty"`
	VerticalScale   ClusterDefinitionScript `json:"verticalScale,omitempty"`
	HorizontalScale ClusterDefinitionScript `json:"horizontalScale,omitempty"`
	Delete          ClusterDefinitionScript `json:"delete,omitempty"`
}

type ClusterDefinitionScript struct {
	Pre  []ClusterDefinitionContainerCMD `json:"pre,omitempty"`
	Post []ClusterDefinitionContainerCMD `json:"post,omitempty"`
}

type ClusterDefinitionContainerCMD struct {
	Container string   `json:"container,omitempty"`
	Command   []string `json:"command,omitempty"`
	Args      []string `json:"args,omitempty"`
}

type ClusterDefinitionUpdateStrategy struct {
	// +kubebuilder:default=1
	// +kubebuilder:validation:Minimum=0
	MaxUnavailable int `json:"maxUnavailable,omitempty"`
	// +kubebuilder:default=0
	// +kubebuilder:validation:Minimum=0
	MaxSurge int `json:"maxSurge,omitempty"`
}

type ClusterDefinitionConnectionCredential struct {
	// +kubebuilder:default=root
	User     string `json:"user,omitempty"`
	Password string `json:"password,omitempty"`
}

type ClusterDefinitionStatusGeneration struct {

	// ClusterDefinition generation number
	// +optional
	ClusterDefGeneration int64 `json:"clusterDefGeneration,omitempty"`

	// ClusterDefinition sync. status
	// +kubebuilder:validation:Enum={InSync,OutOfSync}
	// +optional
	ClusterDefSyncStatus Status `json:"clusterDefSyncStatus,omitempty"`
}

type ClusterDefinitionProbeCMDs struct {
	Writes  []string `json:"writes,omitempty"`
	Queries []string `json:"queries,omitempty"`
}

type ClusterDefinitionProbe struct {
	// +kubebuilder:default=true
	Enable bool `json:"enable,omitempty"`
	// +kubebuilder:default=1
	// +kubebuilder:validation:Minimum=1
	PeriodSeconds int `json:"periodSeconds,omitempty"`
	// +kubebuilder:default=1
	// +kubebuilder:validation:Minimum=1
	FailureThreshold int                        `json:"failureThreshold,omitempty"`
	Commands         ClusterDefinitionProbeCMDs `json:"commands,omitempty"`
}

type ClusterDefinitionProbes struct {
	RunningPorbe     ClusterDefinitionProbe `json:"runningProbe,omitempty"`
	StatusPorbe      ClusterDefinitionProbe `json:"statusProbe,omitempty"`
	RoleChangedPorbe ClusterDefinitionProbe `json:"roleChangedProbe,omitempty"`
}

func init() {
	SchemeBuilder.Register(&ClusterDefinition{}, &ClusterDefinitionList{})
}<|MERGE_RESOLUTION|>--- conflicted
+++ resolved
@@ -81,14 +81,6 @@
 	Items           []ClusterDefinition `json:"items"`
 }
 
-<<<<<<< HEAD
-=======
-type ClusterDefinitionCluster struct {
-
-	// +optional
-	Strategies ClusterDefinitionStrategies `json:"strategies,omitempty"`
-}
-
 type ConfigTemplate struct {
 	// +kubebuilder:validation:Required
 	// +kubebuilder:validation:MaxLength=128
@@ -99,7 +91,6 @@
 	VolumeName string `json:"volumeName,omitempty"`
 }
 
->>>>>>> 6f8799eb
 type ClusterDefinitionComponent struct {
 	// +kubebuilder:validation:Required
 	// +kubebuilder:validation:MaxLength=12
@@ -116,18 +107,11 @@
 	// +kubebuilder:validation:Minimum=0
 	DefaultReplicas int `json:"defaultReplicas,omitempty"`
 
-<<<<<<< HEAD
-=======
-	// isStateless define this components
-	// +kubebuilder:default=false
-	IsStateless bool `json:"isStateless,omitempty"`
-
 	// The configTemplateRefs field provided by ISV, and
 	// finally this configTemplateRefs will be rendered into the user's own configuration file according to the user's cluster
 	// +optional
 	ConfigTemplateRefs []ConfigTemplate `json:"configTemplateRefs,omitempty"`
 
->>>>>>> 6f8799eb
 	// antiAffinity defines components should have anti-affinity constraint to same component type
 	// +kubebuilder:default=false
 	AntiAffinity bool `json:"antiAffinity,omitempty"`
