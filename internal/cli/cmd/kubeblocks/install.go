--- conflicted
+++ resolved
@@ -28,10 +28,7 @@
 	"time"
 
 	"github.com/pkg/errors"
-<<<<<<< HEAD
-=======
 	"github.com/replicatedhq/troubleshoot/pkg/preflight"
->>>>>>> cfb93724
 	"github.com/spf13/cobra"
 	"github.com/spf13/pflag"
 	"helm.sh/helm/v3/pkg/cli/values"
@@ -134,10 +131,7 @@
 	cmd.Flags().BoolVar(&o.Check, "check", true, "Check kubernetes environment before install")
 	cmd.Flags().DurationVar(&o.Timeout, "timeout", 300*time.Second, "Time to wait for installing KubeBlocks, such as --timeout=10m")
 	cmd.Flags().BoolVar(&o.Wait, "wait", true, "Wait for KubeBlocks to be ready, including all the auto installed add-ons. It will wait for as long as --timeout")
-<<<<<<< HEAD
-=======
 	cmd.Flags().BoolVar(&p.force, flagForce, p.force, "If present, just print fail item and continue with the following steps")
->>>>>>> cfb93724
 	helm.AddValueOptionsFlags(cmd.Flags(), &o.ValueOpts)
 
 	return cmd
@@ -207,11 +201,7 @@
 		return err
 	}
 
-<<<<<<< HEAD
-	if err = o.preCheck(v); err != nil {
-=======
 	if err = o.checkVersion(v); err != nil {
->>>>>>> cfb93724
 		return err
 	}
 	return nil
@@ -354,7 +344,6 @@
 		if allEnabled {
 			spinnerDone(s)
 			return true, nil
-<<<<<<< HEAD
 		}
 		return false, nil
 	}); err != nil {
@@ -362,26 +351,13 @@
 		if err == wait.ErrWaitTimeout {
 			return errors.New("timeout waiting for auto-install addons to be enabled, run \"kbcli addon list\" to check addon status")
 		}
-=======
-		}
-		return false, nil
-	}); err != nil {
-		spinnerDone(s)
-		if err == wait.ErrWaitTimeout {
-			return errors.New("timeout waiting for auto-install addons to be enabled, run \"kbcli addon list\" to check addon status")
-		}
->>>>>>> cfb93724
 		return err
 	}
 
 	return nil
 }
 
-<<<<<<< HEAD
-func (o *InstallOptions) preCheck(v util.Version) error {
-=======
 func (o *InstallOptions) checkVersion(v util.Version) error {
->>>>>>> cfb93724
 	if !o.Check {
 		return nil
 	}
