/*
Copyright ApeCloud, Inc.

Licensed under the Apache License, Version 2.0 (the "License");
you may not use this file except in compliance with the License.
You may obtain a copy of the License at

    http://www.apache.org/licenses/LICENSE-2.0

Unless required by applicable law or agreed to in writing, software
distributed under the License is distributed on an "AS IS" BASIS,
WITHOUT WARRANTIES OR CONDITIONS OF ANY KIND, either express or implied.
See the License for the specific language governing permissions and
limitations under the License.
*/

package plan

import (
	"context"
	"strings"

	corev1 "k8s.io/api/core/v1"
	"k8s.io/apimachinery/pkg/runtime"
	"sigs.k8s.io/controller-runtime/pkg/client"
	"sigs.k8s.io/controller-runtime/pkg/controller/controllerutil"

	appsv1alpha1 "github.com/apecloud/kubeblocks/apis/apps/v1alpha1"
	cfgcore "github.com/apecloud/kubeblocks/internal/configuration"
	"github.com/apecloud/kubeblocks/internal/constant"
	"github.com/apecloud/kubeblocks/internal/controller/builder"
	"github.com/apecloud/kubeblocks/internal/controller/component"
)

type templateRenderValidator = func(map[string]string) error

type renderWrapper struct {
	templateBuilder *configTemplateBuilder

	volumes             map[string]appsv1alpha1.ComponentTemplateSpec
	templateAnnotations map[string]string
	renderedObjs        []client.Object

	ctx     context.Context
	cli     client.Client
	cluster *appsv1alpha1.Cluster
}

<<<<<<< HEAD
func newTemplateRenderWrapper(cfgTplBuilder *configTemplateBuilder, cluster *appsv1alpha1.Cluster, ctx context.Context, cli client.Client) renderWrapper {
=======
func newTemplateRenderWrapper(templateBuilder *configTemplateBuilder, cluster *appsv1alpha1.Cluster, params builder.BuilderParams, ctx context.Context, cli client.Client) renderWrapper {
>>>>>>> 9e159c20
	return renderWrapper{
		ctx:     ctx,
		cli:     cli,
		cluster: cluster,

		templateBuilder:     templateBuilder,
		templateAnnotations: make(map[string]string),
		volumes:             make(map[string]appsv1alpha1.ComponentTemplateSpec),
	}
}

<<<<<<< HEAD
func (wrapper *renderWrapper) renderConfigTemplate(cluster *appsv1alpha1.Cluster, component *component.SynthesizedComponent) error {
	scheme, _ := appsv1alpha1.SchemeBuilder.Build()
	for _, tpl := range component.ConfigTemplates {
		cmName := cfgcore.GetComponentCfgName(cluster.Name, component.Name, tpl.VolumeName)

		// Generate ConfigMap objects for config files
		cm, err := generateConfigMapFromTpl(cluster, component, wrapper.templateBuilder, cmName, tpl.ConfigConstraintRef, tpl.ComponentTemplateSpec, wrapper.ctx, wrapper.cli, func(m map[string]string) error {
			return validateRenderedData(m, tpl, wrapper.ctx, wrapper.cli)
=======
func (wrapper *renderWrapper) renderConfigTemplate(task *intctrltypes.ReconcileTask) error {
	scheme, _ := appsv1alpha1.SchemeBuilder.Build()
	for _, configSpec := range task.Component.ConfigTemplates {
		cmName := cfgcore.GetComponentCfgName(task.Cluster.Name, task.Component.Name, configSpec.VolumeName)

		// Generate ConfigMap objects for config files
		cm, err := generateConfigMapFromTpl(wrapper.templateBuilder, cmName, configSpec.ConfigConstraintRef, configSpec.ComponentTemplateSpec, wrapper.params, wrapper.ctx, wrapper.cli, func(m map[string]string) error {
			return validateRenderedData(m, configSpec, wrapper.ctx, wrapper.cli)
>>>>>>> 9e159c20
		})
		if err != nil {
			return err
		}
		updateCMConfigSpecLabels(cm, configSpec)

		if err := wrapper.addRenderObject(configSpec.ComponentTemplateSpec, cm, scheme); err != nil {
			return err
		}
	}
	return nil
}

<<<<<<< HEAD
func (wrapper *renderWrapper) renderScriptTemplate(cluster *appsv1alpha1.Cluster, component *component.SynthesizedComponent) error {
	scheme, _ := appsv1alpha1.SchemeBuilder.Build()
	for _, tpl := range component.ScriptTemplates {
		cmName := cfgcore.GetComponentCfgName(cluster.Name, component.Name, tpl.VolumeName)

		// Generate ConfigMap objects for config files
		cm, err := generateConfigMapFromTpl(cluster, component, wrapper.templateBuilder, cmName, "", tpl, wrapper.ctx, wrapper.cli, nil)
=======
func (wrapper *renderWrapper) renderScriptTemplate(task *intctrltypes.ReconcileTask) error {
	scheme, _ := appsv1alpha1.SchemeBuilder.Build()
	for _, templateSpec := range task.Component.ScriptTemplates {
		cmName := cfgcore.GetComponentCfgName(task.Cluster.Name, task.Component.Name, templateSpec.VolumeName)

		// Generate ConfigMap objects for config files
		cm, err := generateConfigMapFromTpl(wrapper.templateBuilder, cmName, "", templateSpec, wrapper.params, wrapper.ctx, wrapper.cli, nil)
>>>>>>> 9e159c20
		if err != nil {
			return err
		}
		if err := wrapper.addRenderObject(templateSpec, cm, scheme); err != nil {
			return err
		}
	}
	return nil
}

func (wrapper *renderWrapper) addRenderObject(tpl appsv1alpha1.ComponentTemplateSpec, cm *corev1.ConfigMap, scheme *runtime.Scheme) error {
	// The owner of the configmap object is a cluster of users,
	// in order to manage the life cycle of configmap
	if err := controllerutil.SetOwnerReference(wrapper.cluster, cm, scheme); err != nil {
		return err
	}

	cmName := cm.Name
	wrapper.volumes[cmName] = tpl
	wrapper.renderedObjs = append(wrapper.renderedObjs, cm)
	wrapper.templateAnnotations[cfgcore.GenerateTPLUniqLabelKeyWithConfig(tpl.Name)] = cmName
	return nil
}

func updateCMConfigSpecLabels(cm *corev1.ConfigMap, configSpec appsv1alpha1.ComponentConfigSpec) {
	if cm.Labels == nil {
		cm.Labels = make(map[string]string)
	}

	cm.Labels[constant.CMConfigurationSpecProviderLabelKey] = configSpec.Name
	cm.Labels[constant.CMConfigurationTemplateNameLabelKey] = configSpec.TemplateRef
	if configSpec.ConfigConstraintRef != "" {
		cm.Labels[constant.CMConfigurationConstraintsNameLabelKey] = configSpec.ConfigConstraintRef
	}

	if len(configSpec.Keys) != 0 {
		cm.Labels[constant.CMConfigurationCMKeysLabelKey] = strings.Join(configSpec.Keys, ",")
	}
}

// generateConfigMapFromTpl render config file by config template provided by provider.
func generateConfigMapFromTpl(cluster *appsv1alpha1.Cluster,
	component *component.SynthesizedComponent,
	tplBuilder *configTemplateBuilder,
	cmName string,
	configConstraintName string,
<<<<<<< HEAD
	tplCfg appsv1alpha1.ComponentTemplateSpec,
=======
	templateSpec appsv1alpha1.ComponentTemplateSpec,
	params builder.BuilderParams,
>>>>>>> 9e159c20
	ctx context.Context,
	cli client.Client, dataValidator templateRenderValidator) (*corev1.ConfigMap, error) {
	// Render config template by TplEngine
	// The template namespace must be the same as the ClusterDefinition namespace
	configs, err := renderConfigMapTemplate(tplBuilder, templateSpec, ctx, cli)
	if err != nil {
		return nil, err
	}

	if dataValidator != nil {
		if err = dataValidator(configs); err != nil {
			return nil, err
		}
	}

	// Using ConfigMap cue template render to configmap of config
<<<<<<< HEAD
	return builder.BuildConfigMapWithTemplateLow(cluster, component, configs, cmName, configConstraintName, tplCfg)
=======
	return builder.BuildConfigMapWithTemplate(configs, params, cmName, configConstraintName, templateSpec)
>>>>>>> 9e159c20
}

// renderConfigMapTemplate render config file using template engine
func renderConfigMapTemplate(
	templateBuilder *configTemplateBuilder,
	templateSpec appsv1alpha1.ComponentTemplateSpec,
	ctx context.Context,
	cli client.Client) (map[string]string, error) {
	cmObj := &corev1.ConfigMap{}
	//  Require template configmap exist
	if err := cli.Get(ctx, client.ObjectKey{
		Namespace: templateSpec.Namespace,
		Name:      templateSpec.TemplateRef,
	}, cmObj); err != nil {
		return nil, err
	}

	if len(cmObj.Data) == 0 {
		return map[string]string{}, nil
	}

	templateBuilder.setTemplateName(templateSpec.TemplateRef)
	renderedData, err := templateBuilder.render(cmObj.Data)
	if err != nil {
		return nil, cfgcore.WrapError(err, "failed to render configmap")
	}
	return renderedData, nil
}

// validateRenderedData validate config file against constraint
func validateRenderedData(
	renderedData map[string]string,
	configSpec appsv1alpha1.ComponentConfigSpec,
	ctx context.Context,
	cli client.Client) error {
	configConstraint := &appsv1alpha1.ConfigConstraint{}
	if configSpec.ConfigConstraintRef == "" {
		return nil
	}
	if err := cli.Get(ctx, client.ObjectKey{
		Namespace: "",
		Name:      configSpec.ConfigConstraintRef,
	}, configConstraint); err != nil {
		return cfgcore.WrapError(err, "failed to get ConfigConstraint, key[%v]", configSpec)
	}

	// NOTE: not require checker configuration template status
	configChecker := cfgcore.NewConfigValidator(&configConstraint.Spec, cfgcore.WithKeySelector(configSpec.Keys))

	// NOTE: It is necessary to verify the correctness of the data
	if err := configChecker.Validate(renderedData); err != nil {
		return cfgcore.WrapError(err, "failed to validate configmap")
	}

	return nil
}<|MERGE_RESOLUTION|>--- conflicted
+++ resolved
@@ -46,11 +46,7 @@
 	cluster *appsv1alpha1.Cluster
 }
 
-<<<<<<< HEAD
-func newTemplateRenderWrapper(cfgTplBuilder *configTemplateBuilder, cluster *appsv1alpha1.Cluster, ctx context.Context, cli client.Client) renderWrapper {
-=======
-func newTemplateRenderWrapper(templateBuilder *configTemplateBuilder, cluster *appsv1alpha1.Cluster, params builder.BuilderParams, ctx context.Context, cli client.Client) renderWrapper {
->>>>>>> 9e159c20
+func newTemplateRenderWrapper(templateBuilder *configTemplateBuilder, cluster *appsv1alpha1.Cluster, ctx context.Context, cli client.Client) renderWrapper {
 	return renderWrapper{
 		ctx:     ctx,
 		cli:     cli,
@@ -62,26 +58,16 @@
 	}
 }
 
-<<<<<<< HEAD
 func (wrapper *renderWrapper) renderConfigTemplate(cluster *appsv1alpha1.Cluster, component *component.SynthesizedComponent) error {
 	scheme, _ := appsv1alpha1.SchemeBuilder.Build()
-	for _, tpl := range component.ConfigTemplates {
-		cmName := cfgcore.GetComponentCfgName(cluster.Name, component.Name, tpl.VolumeName)
+	for _, configSpec := range component.ConfigTemplates {
+		cmName := cfgcore.GetComponentCfgName(cluster.Name, component.Name, configSpec.VolumeName)
 
 		// Generate ConfigMap objects for config files
-		cm, err := generateConfigMapFromTpl(cluster, component, wrapper.templateBuilder, cmName, tpl.ConfigConstraintRef, tpl.ComponentTemplateSpec, wrapper.ctx, wrapper.cli, func(m map[string]string) error {
-			return validateRenderedData(m, tpl, wrapper.ctx, wrapper.cli)
-=======
-func (wrapper *renderWrapper) renderConfigTemplate(task *intctrltypes.ReconcileTask) error {
-	scheme, _ := appsv1alpha1.SchemeBuilder.Build()
-	for _, configSpec := range task.Component.ConfigTemplates {
-		cmName := cfgcore.GetComponentCfgName(task.Cluster.Name, task.Component.Name, configSpec.VolumeName)
-
-		// Generate ConfigMap objects for config files
-		cm, err := generateConfigMapFromTpl(wrapper.templateBuilder, cmName, configSpec.ConfigConstraintRef, configSpec.ComponentTemplateSpec, wrapper.params, wrapper.ctx, wrapper.cli, func(m map[string]string) error {
-			return validateRenderedData(m, configSpec, wrapper.ctx, wrapper.cli)
->>>>>>> 9e159c20
-		})
+		cm, err := generateConfigMapFromTpl(cluster, component, wrapper.templateBuilder, cmName, configSpec.ConfigConstraintRef,
+			configSpec.ComponentTemplateSpec, wrapper.ctx, wrapper.cli, func(m map[string]string) error {
+				return validateRenderedData(m, configSpec, wrapper.ctx, wrapper.cli)
+			})
 		if err != nil {
 			return err
 		}
@@ -94,23 +80,13 @@
 	return nil
 }
 
-<<<<<<< HEAD
 func (wrapper *renderWrapper) renderScriptTemplate(cluster *appsv1alpha1.Cluster, component *component.SynthesizedComponent) error {
 	scheme, _ := appsv1alpha1.SchemeBuilder.Build()
-	for _, tpl := range component.ScriptTemplates {
-		cmName := cfgcore.GetComponentCfgName(cluster.Name, component.Name, tpl.VolumeName)
+	for _, templateSpec := range component.ScriptTemplates {
+		cmName := cfgcore.GetComponentCfgName(cluster.Name, component.Name, templateSpec.VolumeName)
 
 		// Generate ConfigMap objects for config files
-		cm, err := generateConfigMapFromTpl(cluster, component, wrapper.templateBuilder, cmName, "", tpl, wrapper.ctx, wrapper.cli, nil)
-=======
-func (wrapper *renderWrapper) renderScriptTemplate(task *intctrltypes.ReconcileTask) error {
-	scheme, _ := appsv1alpha1.SchemeBuilder.Build()
-	for _, templateSpec := range task.Component.ScriptTemplates {
-		cmName := cfgcore.GetComponentCfgName(task.Cluster.Name, task.Component.Name, templateSpec.VolumeName)
-
-		// Generate ConfigMap objects for config files
-		cm, err := generateConfigMapFromTpl(wrapper.templateBuilder, cmName, "", templateSpec, wrapper.params, wrapper.ctx, wrapper.cli, nil)
->>>>>>> 9e159c20
+		cm, err := generateConfigMapFromTpl(cluster, component, wrapper.templateBuilder, cmName, "", templateSpec, wrapper.ctx, wrapper.cli, nil)
 		if err != nil {
 			return err
 		}
@@ -157,12 +133,7 @@
 	tplBuilder *configTemplateBuilder,
 	cmName string,
 	configConstraintName string,
-<<<<<<< HEAD
-	tplCfg appsv1alpha1.ComponentTemplateSpec,
-=======
 	templateSpec appsv1alpha1.ComponentTemplateSpec,
-	params builder.BuilderParams,
->>>>>>> 9e159c20
 	ctx context.Context,
 	cli client.Client, dataValidator templateRenderValidator) (*corev1.ConfigMap, error) {
 	// Render config template by TplEngine
@@ -179,11 +150,7 @@
 	}
 
 	// Using ConfigMap cue template render to configmap of config
-<<<<<<< HEAD
-	return builder.BuildConfigMapWithTemplateLow(cluster, component, configs, cmName, configConstraintName, tplCfg)
-=======
-	return builder.BuildConfigMapWithTemplate(configs, params, cmName, configConstraintName, templateSpec)
->>>>>>> 9e159c20
+	return builder.BuildConfigMapWithTemplateLow(cluster, component, configs, cmName, configConstraintName, templateSpec)
 }
 
 // renderConfigMapTemplate render config file using template engine
