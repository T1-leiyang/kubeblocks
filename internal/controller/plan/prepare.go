/*
Copyright ApeCloud, Inc.

Licensed under the Apache License, Version 2.0 (the "License");
you may not use this file except in compliance with the License.
You may obtain a copy of the License at

    http://www.apache.org/licenses/LICENSE-2.0

Unless required by applicable law or agreed to in writing, software
distributed under the License is distributed on an "AS IS" BASIS,
WITHOUT WARRANTIES OR CONDITIONS OF ANY KIND, either express or implied.
See the License for the specific language governing permissions and
limitations under the License.
*/

package plan

import (
	"context"
	"fmt"
	"math"
	"strings"

	"github.com/spf13/viper"
	appsv1 "k8s.io/api/apps/v1"
	corev1 "k8s.io/api/core/v1"
	"sigs.k8s.io/controller-runtime/pkg/client"
	"sigs.k8s.io/controller-runtime/pkg/log"

	appsv1alpha1 "github.com/apecloud/kubeblocks/apis/apps/v1alpha1"
	"github.com/apecloud/kubeblocks/controllers/apps/components/replicationset"
	componentutil "github.com/apecloud/kubeblocks/controllers/apps/components/util"
	cfgutil "github.com/apecloud/kubeblocks/controllers/apps/configuration"
	cfgcm "github.com/apecloud/kubeblocks/internal/configuration/config_manager"
	"github.com/apecloud/kubeblocks/internal/constant"
	"github.com/apecloud/kubeblocks/internal/controller/builder"
	"github.com/apecloud/kubeblocks/internal/controller/component"
	intctrltypes "github.com/apecloud/kubeblocks/internal/controller/types"
	intctrlutil "github.com/apecloud/kubeblocks/internal/controllerutil"
)

func PrepareStatelessComponentResources(reqCtx intctrlutil.RequestCtx, cli client.Client, task *intctrltypes.ReconcileTask) error {
	if err := prepareComponentWorkloads(reqCtx, cli, task,
		func(envConfig *corev1.ConfigMap) (client.Object, error) {
			return builder.BuildDeploy(reqCtx, task.GetBuilderParams())
		}); err != nil {
		return err
	}
	svcList, err := builder.BuildSvcList(task.GetBuilderParams())
	if err != nil {
		return err
	}
	for _, svc := range svcList {
		task.AppendResource(svc)
	}
	return nil
}

func PrepareStatefulComponentResources(reqCtx intctrlutil.RequestCtx, cli client.Client, task *intctrltypes.ReconcileTask) error {
	if err := prepareComponentWorkloads(reqCtx, cli, task,
		func(envConfig *corev1.ConfigMap) (client.Object, error) {
			return builder.BuildSts(reqCtx, task.GetBuilderParams(), envConfig.Name)
		}); err != nil {
		return err
	}
	svcList, err := builder.BuildSvcList(task.GetBuilderParams())
	if err != nil {
		return err
	}
	for _, svc := range svcList {
		task.AppendResource(svc)
	}
	return nil
}

//
//func PrepareReplicationComponentResources(reqCtx intctrlutil.RequestCtx, cli client.Client, task *intctrltypes.ReconcileTask) error {
//	// get the number of existing statefulsets under the current component
//	var existStsList = &appsv1.StatefulSetList{}
//	if err := componentutil.GetObjectListByComponentName(reqCtx.Ctx, cli, *task.Cluster, existStsList, task.Component.Name); err != nil {
//		return err
//	}
//
//	// If the statefulSets already exists, check whether there is an HA switching and the HA process is prioritized to handle.
//	// TODO(xingran) After refactoring, HA switching will be handled in the replicationSet controller.
//	if len(existStsList.Items) > 0 {
//		primaryIndexChanged, _, err := replicationset.CheckPrimaryIndexChanged(reqCtx.Ctx, cli, task.Cluster,
//			task.Component.Name, task.Component.GetPrimaryIndex())
//		if err != nil {
//			return err
//		}
//		if primaryIndexChanged {
//			if err := replicationset.HandleReplicationSetHASwitch(reqCtx.Ctx, cli, task.Cluster,
//				componentutil.GetClusterComponentSpecByName(*task.Cluster, task.Component.Name)); err != nil {
//				return err
//			}
//		}
//	}
//
//	// get the maximum value of params.component.Replicas and the number of existing statefulsets under the current component,
//	//  then construct statefulsets for creating replicationSet or handling horizontal scaling of the replicationSet.
//	replicaCount := math.Max(float64(len(existStsList.Items)), float64(task.Component.Replicas))
//	for index := int32(0); index < int32(replicaCount); index++ {
//		if err := prepareComponentWorkloads(reqCtx, cli, task,
//			func(envConfig *corev1.ConfigMap) (client.Object, error) {
//				return buildReplicationSet(reqCtx, task, envConfig.Name, index)
//			}); err != nil {
//			return err
//		}
//	}
//
//	svcList, err := builder.BuildSvcList(task.GetBuilderParams())
//	if err != nil {
//		return err
//	}
//	for _, svc := range svcList {
//		svc.Spec.Selector[constant.RoleLabelKey] = string(replicationset.Primary)
//		task.AppendResource(svc)
//	}
//
//	return nil
//}

// PrepareComponentResources generate all necessary sub-resources objects used in component,
// like Secret, ConfigMap, Service, StatefulSet, Deployment, Volume, PodDisruptionBudget etc.
// Generated resources are cached in task.applyObjs.
func PrepareComponentResources(reqCtx intctrlutil.RequestCtx, cli client.Client, task *intctrltypes.ReconcileTask) error {

	switch task.Component.WorkloadType {
	case appsv1alpha1.Stateless:
		if err := prepareComponentWorkloads(reqCtx, cli, task,
			func(envConfig *corev1.ConfigMap) (client.Object, error) {
				return builder.BuildDeploy(reqCtx, task.GetBuilderParams())
			}); err != nil {
			return err
		}
	case appsv1alpha1.Stateful:
		if err := prepareComponentWorkloads(reqCtx, cli, task,
			func(envConfig *corev1.ConfigMap) (client.Object, error) {
				return builder.BuildSts(reqCtx, task.GetBuilderParams(), envConfig.Name)
			}); err != nil {
			return err
		}
	case appsv1alpha1.Consensus:
		if err := prepareComponentWorkloads(reqCtx, cli, task,
			func(envConfig *corev1.ConfigMap) (client.Object, error) {
				return buildConsensusSet(reqCtx, task, envConfig.Name)
			}); err != nil {
			return err
		}
	case appsv1alpha1.Replication:
		// get the number of existing statefulsets under the current component
		var existStsList = &appsv1.StatefulSetList{}
		if err := componentutil.GetObjectListByComponentName(reqCtx.Ctx, cli, *task.Cluster, existStsList, task.Component.Name); err != nil {
			return err
		}

		// If the statefulSets already exists, check whether there is an HA switching and the HA process is prioritized to handle.
		// TODO(xingran) After refactoring, HA switching will be handled in the replicationSet controller.
		if len(existStsList.Items) > 0 {
			primaryIndexChanged, _, err := replicationset.CheckPrimaryIndexChanged(reqCtx.Ctx, cli, task.Cluster,
				task.Component.Name, task.Component.GetPrimaryIndex())
			if err != nil {
				return err
			}
			if primaryIndexChanged {
				if err := replicationset.HandleReplicationSetHASwitch(reqCtx.Ctx, cli, task.Cluster,
					componentutil.GetClusterComponentSpecByName(*task.Cluster, task.Component.Name)); err != nil {
					return err
				}
			}
		}

		// get the maximum value of params.component.Replicas and the number of existing statefulsets under the current component,
		//  then construct statefulsets for creating replicationSet or handling horizontal scaling of the replicationSet.
		replicaCount := math.Max(float64(len(existStsList.Items)), float64(task.Component.Replicas))
		for index := int32(0); index < int32(replicaCount); index++ {
			if err := prepareComponentWorkloads(reqCtx, cli, task,
				func(envConfig *corev1.ConfigMap) (client.Object, error) {
					return buildReplicationSet(reqCtx, task, envConfig.Name, index)
				}); err != nil {
				return err
			}
		}
	}

	if needBuildPDB(task) {
		pdb, err := builder.BuildPDB(task.GetBuilderParams())
		if err != nil {
			return err
		}
		task.AppendResource(pdb)
	}

	svcList, err := builder.BuildSvcList(task.GetBuilderParams())
	if err != nil {
		return err
	}
	for _, svc := range svcList {
		if task.Component.WorkloadType == appsv1alpha1.Consensus {
			addLeaderSelectorLabels(svc, task.Component)
		}
		if task.Component.WorkloadType == appsv1alpha1.Replication {
			svc.Spec.Selector[constant.RoleLabelKey] = string(replicationset.Primary)
		}
		task.AppendResource(svc)
	}

	return nil
}

// needBuildPDB check whether the PodDisruptionBudget needs to be built
func needBuildPDB(task *intctrltypes.ReconcileTask) bool {
	// TODO: add ut
	comp := task.Component
	return comp.WorkloadType == appsv1alpha1.Consensus && comp.MaxUnavailable != nil
}

// TODO multi roles with same accessMode support
func addLeaderSelectorLabels(service *corev1.Service, component *component.SynthesizedComponent) {
	leader := component.ConsensusSpec.Leader
	if len(leader.Name) > 0 {
		service.Spec.Selector[constant.RoleLabelKey] = leader.Name
	}
}

func prepareComponentWorkloads(reqCtx intctrlutil.RequestCtx, cli client.Client, task *intctrltypes.ReconcileTask,
	customSetup func(*corev1.ConfigMap) (client.Object, error)) error {
	envConfig, err := builder.BuildEnvConfig(task.GetBuilderParams(), reqCtx, cli)
	if err != nil {
		return err
	}
	task.AppendResource(envConfig)

	workload, err := customSetup(envConfig)
	if err != nil {
		return err
	}

	defer func() {
		// workload object should be appended last
		task.AppendResource(workload)
	}()

	svc, err := builder.BuildHeadlessSvc(task.GetBuilderParams())
	if err != nil {
		return err
	}
	task.AppendResource(svc)

	var podSpec *corev1.PodSpec
	sts, ok := workload.(*appsv1.StatefulSet)
	if ok {
		podSpec = &sts.Spec.Template.Spec
	} else {
		deploy, ok := workload.(*appsv1.Deployment)
		if ok {
			podSpec = &deploy.Spec.Template.Spec
		}
	}
	if podSpec == nil {
		return nil
	}

	defer func() {
		for _, cc := range []*[]corev1.Container{
			&podSpec.Containers,
			&podSpec.InitContainers,
		} {
			volumes := podSpec.Volumes
			for _, c := range *cc {
				for _, v := range c.VolumeMounts {
					// if persistence is not found, add emptyDir pod.spec.volumes[]
					volumes, _ = intctrlutil.CreateOrUpdateVolume(volumes, v.Name, func(volumeName string) corev1.Volume {
						return corev1.Volume{
							Name: v.Name,
							VolumeSource: corev1.VolumeSource{
								EmptyDir: &corev1.EmptyDirVolumeSource{},
							},
						}
					}, nil)
				}
			}
			podSpec.Volumes = volumes
		}
	}()

	// render config template
	configs, err := buildCfg(task, workload, podSpec, reqCtx.Ctx, cli)
	if err != nil {
		return err
	}
	if configs != nil {
		task.AppendResource(configs...)
	}
	// end render config

	// tls certs secret volume and volumeMount
	if err := updateTLSVolumeAndVolumeMount(podSpec, task.Cluster.Name, *task.Component); err != nil {
		return err
	}
	return nil
}

// buildConsensusSet build on a stateful set
func buildConsensusSet(reqCtx intctrlutil.RequestCtx,
	task *intctrltypes.ReconcileTask,
	envConfigName string) (*appsv1.StatefulSet, error) {
	sts, err := builder.BuildSts(reqCtx, task.GetBuilderParams(), envConfigName)
	if err != nil {
		return sts, err
	}

	sts.Spec.UpdateStrategy.Type = appsv1.OnDeleteStatefulSetStrategyType
	return sts, err
}

// buildReplicationSet builds a replication component on statefulSet.
func buildReplicationSet(reqCtx intctrlutil.RequestCtx,
	task *intctrltypes.ReconcileTask,
	envConfigName string,
	stsIndex int32) (*appsv1.StatefulSet, error) {
	sts, err := builder.BuildSts(reqCtx, task.GetBuilderParams(), envConfigName)
	if err != nil {
		return nil, err
	}
	// sts.Name renamed with suffix "-<stsIdx>" for subsequent sts workload
	if stsIndex != 0 {
		sts.ObjectMeta.Name = fmt.Sprintf("%s-%d", sts.ObjectMeta.Name, stsIndex)
	}
	if stsIndex == task.Component.GetPrimaryIndex() {
		sts.Labels[constant.RoleLabelKey] = string(replicationset.Primary)
	} else {
		sts.Labels[constant.RoleLabelKey] = string(replicationset.Secondary)
	}
	sts.Spec.UpdateStrategy.Type = appsv1.OnDeleteStatefulSetStrategyType
	// build replicationSet persistentVolumeClaim manually
	if err := buildReplicationSetPVC(task, sts); err != nil {
		return sts, err
	}
	return sts, nil
}

// buildReplicationSetPVC builds replicationSet persistentVolumeClaim manually,
// replicationSet does not manage pvc through volumeClaimTemplate defined on statefulSet,
// the purpose is convenient to convert between workloadTypes in the future (TODO).
func buildReplicationSetPVC(task *intctrltypes.ReconcileTask, sts *appsv1.StatefulSet) error {
	// generate persistentVolumeClaim objects used by replicationSet's pod from component.VolumeClaimTemplates
	// TODO: The pvc objects involved in all processes in the KubeBlocks will be reconstructed into a unified generation method
	pvcMap := replicationset.GeneratePVCFromVolumeClaimTemplates(sts, task.Component.VolumeClaimTemplates)
	for pvcTplName, pvc := range pvcMap {
		builder.BuildPersistentVolumeClaimLabels(sts, pvc, task.Component, pvcTplName)
		task.AppendResource(pvc)
	}

	// binding persistentVolumeClaim to podSpec.Volumes
	podSpec := &sts.Spec.Template.Spec
	if podSpec == nil {
		return nil
	}
	podVolumes := podSpec.Volumes
	for _, pvc := range pvcMap {
		volumeName := strings.Split(pvc.Name, "-")[0]
		podVolumes, _ = intctrlutil.CreateOrUpdateVolume(podVolumes, volumeName, func(volumeName string) corev1.Volume {
			return corev1.Volume{
				Name: volumeName,
				VolumeSource: corev1.VolumeSource{
					PersistentVolumeClaim: &corev1.PersistentVolumeClaimVolumeSource{
						ClaimName: pvc.Name,
					},
				},
			}
		}, nil)
	}
	podSpec.Volumes = podVolumes
	return nil
}

<<<<<<< HEAD
=======
// buildCfg generate volumes for PodTemplate, volumeMount for container, and configmap for config files
func buildCfg(task *intctrltypes.ReconcileTask,
	obj client.Object,
	podSpec *corev1.PodSpec,
	ctx context.Context,
	cli client.Client) ([]client.Object, error) {
	// Need to merge configTemplateRef of ClusterVersion.Components[*].ConfigTemplateRefs and
	// ClusterDefinition.Components[*].ConfigTemplateRefs
	if len(task.Component.ConfigTemplates) == 0 && len(task.Component.ScriptTemplates) == 0 {
		return nil, nil
	}

	clusterName := task.Cluster.Name
	namespaceName := task.Cluster.Namespace
	// New ConfigTemplateBuilder
	cfgTemplateBuilder := newCfgTemplateBuilder(clusterName, namespaceName, task.Cluster, task.ClusterVersion, ctx, cli)
	// Prepare built-in objects and built-in functions
	if err := cfgTemplateBuilder.injectBuiltInObjectsAndFunctions(podSpec, task.Component.ConfigTemplates, task.Component); err != nil {
		return nil, err
	}

	renderWrapper := newTemplateRenderWrapper(cfgTemplateBuilder, task.Cluster, task.GetBuilderParams(), ctx, cli)
	if err := renderWrapper.renderConfigTemplate(task, obj); err != nil {
		return nil, err
	}
	if err := renderWrapper.renderScriptTemplate(task, obj); err != nil {
		return nil, err
	}

	if len(renderWrapper.templateAnnotations) > 0 {
		updateResourceAnnotationsWithTemplate(obj, renderWrapper.templateAnnotations)
	}

	// Generate Pod Volumes for ConfigMap objects
	if err := intctrlutil.CreateOrUpdatePodVolumes(podSpec, renderWrapper.volumes); err != nil {
		return nil, cfgcore.WrapError(err, "failed to generate pod volume")
	}

	if err := updateConfigManagerWithComponent(podSpec, task.Component.ConfigTemplates, ctx, cli, task.GetBuilderParams()); err != nil {
		return nil, cfgcore.WrapError(err, "failed to generate sidecar for configmap's reloader")
	}

	return renderWrapper.renderedObjs, nil
}

func updateResourceAnnotationsWithTemplate(obj client.Object, allTemplateAnnotations map[string]string) {
	// full configmap upgrade
	existLabels := make(map[string]string)
	annotations := obj.GetAnnotations()
	if annotations == nil {
		annotations = make(map[string]string)
	}
	for key, val := range annotations {
		if strings.HasPrefix(key, constant.ConfigurationTplLabelPrefixKey) {
			existLabels[key] = val
		}
	}

	// delete not exist configmap label
	deletedLabels := cfgcore.MapKeyDifference(existLabels, allTemplateAnnotations)
	for l := range deletedLabels.Iter() {
		delete(annotations, l)
	}

	for key, val := range allTemplateAnnotations {
		annotations[key] = val
	}
	obj.SetAnnotations(annotations)
}

>>>>>>> 947ae722
// updateConfigManagerWithComponent build the configmgr sidecar container and update it
// into PodSpec if configuration reload option is on
func updateConfigManagerWithComponent(podSpec *corev1.PodSpec, cfgTemplates []appsv1alpha1.ComponentConfigSpec, ctx context.Context, cli client.Client, params builder.BuilderParams) error {
	var (
		err error

		volumeDirs          []corev1.VolumeMount
		configManagerParams *cfgcm.ConfigManagerParams
	)

	if volumeDirs = getUsingVolumesByCfgTemplates(podSpec, cfgTemplates); len(volumeDirs) == 0 {
		return nil
	}
	if configManagerParams, err = buildConfigManagerParams(cli, ctx, cfgTemplates, volumeDirs, params); err != nil {
		return err
	}
	if configManagerParams == nil {
		return nil
	}

	container, err := builder.BuildCfgManagerContainer(configManagerParams)
	if err != nil {
		return err
	}
	updateTPLScriptVolume(podSpec, configManagerParams)

	// Add sidecar to podTemplate
	podSpec.Containers = append(podSpec.Containers, *container)

	// This sidecar container will be able to view and signal processes from other containers
	podSpec.ShareProcessNamespace = func() *bool { b := true; return &b }()
	return nil
}

func updateTPLScriptVolume(podSpec *corev1.PodSpec, configManager *cfgcm.ConfigManagerParams) {
	scriptVolume := configManager.ScriptVolume
	if scriptVolume == nil {
		return
	}

	// Ignore useless configtemplate
	podVolumes := podSpec.Volumes
	podVolumes, _ = intctrlutil.CreateOrUpdateVolume(podVolumes, scriptVolume.Name, func(volumeName string) corev1.Volume {
		return *scriptVolume
	}, nil)
	podSpec.Volumes = podVolumes
}

func getUsingVolumesByCfgTemplates(podSpec *corev1.PodSpec, cfgTemplates []appsv1alpha1.ComponentConfigSpec) []corev1.VolumeMount {
	var usingContainers []*corev1.Container

	// Ignore useless configTemplate
	firstCfg := 0
	for i, tpl := range cfgTemplates {
		usingContainers = intctrlutil.GetPodContainerWithVolumeMount(podSpec, tpl.VolumeName)
		if len(usingContainers) > 0 {
			firstCfg = i
			break
		}
	}

	// No container using any config template
	if len(usingContainers) == 0 {
		log.Log.Info(fmt.Sprintf("tpl config is not used by any container, and pass. tpl configs: %v", cfgTemplates))
		return nil
	}

	// Find first container using
	// Find out which configurations are used by the container
	volumeDirs := make([]corev1.VolumeMount, 0, len(cfgTemplates)+1)
	container := usingContainers[0]
	for i := firstCfg; i < len(cfgTemplates); i++ {
		tpl := cfgTemplates[i]
		// Ignore config template, e.g scripts configmap
		if !cfgutil.NeedReloadVolume(tpl) {
			continue
		}
		volume := intctrlutil.GetVolumeMountByVolume(container, tpl.VolumeName)
		if volume != nil {
			volumeDirs = append(volumeDirs, *volume)
		}
	}
	return volumeDirs
}

func buildConfigManagerParams(cli client.Client, ctx context.Context, cfgTemplates []appsv1alpha1.ComponentConfigSpec, volumeDirs []corev1.VolumeMount, params builder.BuilderParams) (*cfgcm.ConfigManagerParams, error) {
	configManagerParams := &cfgcm.ConfigManagerParams{
		ManagerName:   constant.ConfigSidecarName,
		CharacterType: params.Component.CharacterType,
		SecreteName:   component.GenerateConnCredential(params.Cluster.Name),
		Image:         viper.GetString(constant.ConfigSidecarIMAGE),
		Volumes:       volumeDirs,
		Cluster:       params.Cluster,
	}

	var err error
	var reloadOptions *appsv1alpha1.ReloadOptions
	if reloadOptions, err = cfgutil.GetReloadOptions(cli, ctx, cfgTemplates); err != nil {
		return nil, err
	}
	if reloadOptions == nil {
		return nil, nil
	}
	if err = cfgcm.BuildConfigManagerContainerArgs(reloadOptions, volumeDirs, cli, ctx, configManagerParams); err != nil {
		return nil, err
	}
	return configManagerParams, nil
}<|MERGE_RESOLUTION|>--- conflicted
+++ resolved
@@ -377,8 +377,6 @@
 	return nil
 }
 
-<<<<<<< HEAD
-=======
 // buildCfg generate volumes for PodTemplate, volumeMount for container, and configmap for config files
 func buildCfg(task *intctrltypes.ReconcileTask,
 	obj client.Object,
@@ -449,7 +447,6 @@
 	obj.SetAnnotations(annotations)
 }
 
->>>>>>> 947ae722
 // updateConfigManagerWithComponent build the configmgr sidecar container and update it
 // into PodSpec if configuration reload option is on
 func updateConfigManagerWithComponent(podSpec *corev1.PodSpec, cfgTemplates []appsv1alpha1.ComponentConfigSpec, ctx context.Context, cli client.Client, params builder.BuilderParams) error {
