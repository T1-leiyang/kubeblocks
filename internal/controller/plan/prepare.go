/*
Copyright ApeCloud, Inc.

Licensed under the Apache License, Version 2.0 (the "License");
you may not use this file except in compliance with the License.
You may obtain a copy of the License at

    http://www.apache.org/licenses/LICENSE-2.0

Unless required by applicable law or agreed to in writing, software
distributed under the License is distributed on an "AS IS" BASIS,
WITHOUT WARRANTIES OR CONDITIONS OF ANY KIND, either express or implied.
See the License for the specific language governing permissions and
limitations under the License.
*/

package plan

import (
	"context"
	"fmt"
	client2 "github.com/apecloud/kubeblocks/internal/controller/client"
	"math"
	"strings"

	"github.com/spf13/viper"
	appsv1 "k8s.io/api/apps/v1"
	corev1 "k8s.io/api/core/v1"
	"sigs.k8s.io/controller-runtime/pkg/client"
	"sigs.k8s.io/controller-runtime/pkg/log"

	appsv1alpha1 "github.com/apecloud/kubeblocks/apis/apps/v1alpha1"
	"github.com/apecloud/kubeblocks/controllers/apps/components/replicationset"
	componentutil "github.com/apecloud/kubeblocks/controllers/apps/components/util"
	cfgutil "github.com/apecloud/kubeblocks/controllers/apps/configuration"
	cfgcore "github.com/apecloud/kubeblocks/internal/configuration"
	cfgcm "github.com/apecloud/kubeblocks/internal/configuration/config_manager"
	"github.com/apecloud/kubeblocks/internal/constant"
	"github.com/apecloud/kubeblocks/internal/controller/builder"
	"github.com/apecloud/kubeblocks/internal/controller/component"
	intctrltypes "github.com/apecloud/kubeblocks/internal/controller/types"
	intctrlutil "github.com/apecloud/kubeblocks/internal/controllerutil"
)

// PrepareComponentResources generate all necessary sub-resources objects used in component,
// like Secret, ConfigMap, Service, StatefulSet, Deployment, Volume, PodDisruptionBudget etc.
// Generated resources are cached in task.applyObjs.
func PrepareComponentResources(reqCtx intctrlutil.RequestCtx, cli client.Client, task *intctrltypes.ReconcileTask) error {
	workloadProcessor := func(customSetup func(*corev1.ConfigMap) (client.Object, error)) error {
		envConfig, err := builder.BuildEnvConfig(task.GetBuilderParams())
		if err != nil {
			return err
		}
		task.AppendResource(envConfig)

		workload, err := customSetup(envConfig)
		if err != nil {
			return err
		}

		defer func() {
			// workload object should be appended last
			task.AppendResource(workload)
		}()

		svc, err := builder.BuildHeadlessSvc(task.GetBuilderParams())
		if err != nil {
			return err
		}
		task.AppendResource(svc)

		var podSpec *corev1.PodSpec
		sts, ok := workload.(*appsv1.StatefulSet)
		if ok {
			podSpec = &sts.Spec.Template.Spec
		} else {
			deploy, ok := workload.(*appsv1.Deployment)
			if ok {
				podSpec = &deploy.Spec.Template.Spec
			}
		}
		if podSpec == nil {
			return nil
		}

		defer func() {
			for _, cc := range []*[]corev1.Container{
				&podSpec.Containers,
				&podSpec.InitContainers,
			} {
				volumes := podSpec.Volumes
				for _, c := range *cc {
					for _, v := range c.VolumeMounts {
						// if persistence is not found, add emptyDir pod.spec.volumes[]
						volumes, _ = intctrlutil.CreateOrUpdateVolume(volumes, v.Name, func(volumeName string) corev1.Volume {
							return corev1.Volume{
								Name: v.Name,
								VolumeSource: corev1.VolumeSource{
									EmptyDir: &corev1.EmptyDirVolumeSource{},
								},
							}
						}, nil)
					}
				}
				podSpec.Volumes = volumes
			}
		}()

		// render config template
		configs, err := buildCfg(task, workload, podSpec, reqCtx.Ctx, cli)
		if err != nil {
			return err
		}
		if configs != nil {
			task.AppendResource(configs...)
		}
		// end render config

		// tls certs secret volume and volumeMount
		if err := updateTLSVolumeAndVolumeMount(podSpec, task.Cluster.Name, *task.Component); err != nil {
			return err
		}
		return nil
	}

	switch task.Component.WorkloadType {
	case appsv1alpha1.Stateless:
		if err := workloadProcessor(
			func(envConfig *corev1.ConfigMap) (client.Object, error) {
				return builder.BuildDeploy(reqCtx, task.GetBuilderParams())
			}); err != nil {
			return err
		}
	case appsv1alpha1.Stateful:
		if err := workloadProcessor(
			func(envConfig *corev1.ConfigMap) (client.Object, error) {
				return builder.BuildSts(reqCtx, task.GetBuilderParams(), envConfig.Name)
			}); err != nil {
			return err
		}
	case appsv1alpha1.Consensus:
		if err := workloadProcessor(
			func(envConfig *corev1.ConfigMap) (client.Object, error) {
				return buildConsensusSet(reqCtx, task, envConfig.Name)
			}); err != nil {
			return err
		}
	case appsv1alpha1.Replication:
		// get the number of existing statefulsets under the current component
		var existStsList = &appsv1.StatefulSetList{}
		if err := componentutil.GetObjectListByComponentName(reqCtx.Ctx, cli, *task.Cluster, existStsList, task.Component.Name); err != nil {
			return err
		}

		// If the statefulSets already exists, check whether there is an HA switching and the HA process is prioritized to handle.
		// TODO(xingran) After refactoring, HA switching will be handled in the replicationSet controller.
		if len(existStsList.Items) > 0 {
			primaryIndexChanged, _, err := replicationset.CheckPrimaryIndexChanged(reqCtx.Ctx, cli, task.Cluster,
				task.Component.Name, task.Component.GetPrimaryIndex())
			if err != nil {
				return err
			}
			if primaryIndexChanged {
				if err := replicationset.HandleReplicationSetHASwitch(reqCtx.Ctx, cli, task.Cluster,
					componentutil.GetClusterComponentSpecByName(*task.Cluster, task.Component.Name)); err != nil {
					return err
				}
			}
		}

		// get the maximum value of params.component.Replicas and the number of existing statefulsets under the current component,
		//  then construct statefulsets for creating replicationSet or handling horizontal scaling of the replicationSet.
		replicaCount := math.Max(float64(len(existStsList.Items)), float64(task.Component.Replicas))
		for index := int32(0); index < int32(replicaCount); index++ {
			if err := workloadProcessor(
				func(envConfig *corev1.ConfigMap) (client.Object, error) {
					return buildReplicationSet(reqCtx, task, envConfig.Name, index)
				}); err != nil {
				return err
			}
		}
	}

	if needBuildPDB(task) {
		pdb, err := builder.BuildPDB(task.GetBuilderParams())
		if err != nil {
			return err
		}
		task.AppendResource(pdb)
	}

	svcList, err := builder.BuildSvcList(task.GetBuilderParams())
	if err != nil {
		return err
	}
	for _, svc := range svcList {
		if task.Component.WorkloadType == appsv1alpha1.Consensus {
			addLeaderSelectorLabels(svc, task.Component)
		}
		if task.Component.WorkloadType == appsv1alpha1.Replication {
			svc.Spec.Selector[constant.RoleLabelKey] = string(replicationset.Primary)
		}
		task.AppendResource(svc)
	}

	return nil
}

// needBuildPDB check whether the PodDisruptionBudget needs to be built
func needBuildPDB(task *intctrltypes.ReconcileTask) bool {
	// TODO: add ut
	comp := task.Component
	return comp.WorkloadType == appsv1alpha1.Consensus && comp.MaxUnavailable != nil
}

// TODO multi roles with same accessMode support
func addLeaderSelectorLabels(service *corev1.Service, component *component.SynthesizedComponent) {
	leader := component.ConsensusSpec.Leader
	if len(leader.Name) > 0 {
		service.Spec.Selector[constant.RoleLabelKey] = leader.Name
	}
}

// buildConsensusSet build on a stateful set
func buildConsensusSet(reqCtx intctrlutil.RequestCtx,
	task *intctrltypes.ReconcileTask,
	envConfigName string) (*appsv1.StatefulSet, error) {
	sts, err := builder.BuildSts(reqCtx, task.GetBuilderParams(), envConfigName)
	if err != nil {
		return sts, err
	}

	sts.Spec.UpdateStrategy.Type = appsv1.OnDeleteStatefulSetStrategyType
	return sts, err
}

// buildReplicationSet builds a replication component on statefulSet.
func buildReplicationSet(reqCtx intctrlutil.RequestCtx,
	task *intctrltypes.ReconcileTask,
	envConfigName string,
	stsIndex int32) (*appsv1.StatefulSet, error) {
	sts, err := builder.BuildSts(reqCtx, task.GetBuilderParams(), envConfigName)
	if err != nil {
		return nil, err
	}
	// sts.Name renamed with suffix "-<stsIdx>" for subsequent sts workload
	if stsIndex != 0 {
		sts.ObjectMeta.Name = fmt.Sprintf("%s-%d", sts.ObjectMeta.Name, stsIndex)
	}
	if stsIndex == task.Component.GetPrimaryIndex() {
		sts.Labels[constant.RoleLabelKey] = string(replicationset.Primary)
	} else {
		sts.Labels[constant.RoleLabelKey] = string(replicationset.Secondary)
	}
	sts.Spec.UpdateStrategy.Type = appsv1.OnDeleteStatefulSetStrategyType
	// build replicationSet persistentVolumeClaim manually
	if err := buildReplicationSetPVC(task, sts); err != nil {
		return sts, err
	}
	return sts, nil
}

// buildReplicationSetPVC builds replicationSet persistentVolumeClaim manually,
// replicationSet does not manage pvc through volumeClaimTemplate defined on statefulSet,
// the purpose is convenient to convert between workloadTypes in the future (TODO).
func buildReplicationSetPVC(task *intctrltypes.ReconcileTask, sts *appsv1.StatefulSet) error {
	// generate persistentVolumeClaim objects used by replicationSet's pod from component.VolumeClaimTemplates
	// TODO: The pvc objects involved in all processes in the KubeBlocks will be reconstructed into a unified generation method
	pvcMap := replicationset.GeneratePVCFromVolumeClaimTemplates(sts, task.Component.VolumeClaimTemplates)
	for pvcTplName, pvc := range pvcMap {
		builder.BuildPersistentVolumeClaimLabels(sts, pvc, task.Component, pvcTplName)
		task.AppendResource(pvc)
	}

	// binding persistentVolumeClaim to podSpec.Volumes
	podSpec := &sts.Spec.Template.Spec
	if podSpec == nil {
		return nil
	}
	podVolumes := podSpec.Volumes
	for _, pvc := range pvcMap {
		volumeName := strings.Split(pvc.Name, "-")[0]
		podVolumes, _ = intctrlutil.CreateOrUpdateVolume(podVolumes, volumeName, func(volumeName string) corev1.Volume {
			return corev1.Volume{
				Name: volumeName,
				VolumeSource: corev1.VolumeSource{
					PersistentVolumeClaim: &corev1.PersistentVolumeClaimVolumeSource{
						ClaimName: pvc.Name,
					},
				},
			}
		}, nil)
	}
	podSpec.Volumes = podVolumes
	return nil
}

// buildCfg generate volumes for PodTemplate, volumeMount for container, and configmap for config files
func buildCfg(task *intctrltypes.ReconcileTask,
	obj client.Object,
	podSpec *corev1.PodSpec,
	ctx context.Context,
	cli client2.ReadonlyClient) ([]client.Object, error) {
	// Need to merge configTemplateRef of ClusterVersion.Components[*].ConfigTemplateRefs and
	// ClusterDefinition.Components[*].ConfigTemplateRefs
	if len(task.Component.ConfigTemplates) == 0 && len(task.Component.ScriptTemplates) == 0 {
		return nil, nil
	}

	clusterName := task.Cluster.Name
	namespaceName := task.Cluster.Namespace
	// New ConfigTemplateBuilder
	cfgTemplateBuilder := newCfgTemplateBuilder(clusterName, namespaceName, task.Cluster, task.ClusterVersion, ctx, cli)
	// Prepare built-in objects and built-in functions
	if err := cfgTemplateBuilder.injectBuiltInObjectsAndFunctions(podSpec, task.Component.ConfigTemplates, task.Component); err != nil {
		return nil, err
	}

<<<<<<< HEAD
	configs := make([]client.Object, 0, len(tpls))
	volumes := make(map[string]appsv1alpha1.ConfigTemplate, len(tpls))
	// TODO Support Update ClusterVersionRef of Cluster
	scheme, _ := appsv1alpha1.SchemeBuilder.Build()
	cfgLables := make(map[string]string, len(tpls))
	for _, tpl := range tpls {
		cmName := cfgcore.GetInstanceCMName(obj, &tpl)
		volumes[cmName] = tpl
		// Configuration.kubeblocks.io/cfg-tpl-${ctpl-name}: ${cm-instance-name}
		cfgLables[cfgcore.GenerateTPLUniqLabelKeyWithConfig(tpl.Name)] = cmName

		// Generate ConfigMap objects for config files
		cm, err := generateConfigMapFromTpl(cfgTemplateBuilder, cmName, tpl, task, ctx, cli)
		if err != nil {
			return nil, err
		}
		updateCMConfigSelectorLabels(cm, tpl)

		// The owner of the configmap object is a cluster of users,
		// in order to manage the life cycle of configmap
		if err := controllerutil.SetOwnerReference(task.Cluster, cm, scheme); err != nil {
			return nil, err
		}
		configs = append(configs, cm)
	}
	if sts, ok := obj.(*appsv1.StatefulSet); ok {
		updateStatefulLabelsWithTemplate(sts, cfgLables)
	}

	// Generate Pod Volumes for ConfigMap objects
	if err := intctrlutil.CreateOrUpdatePodVolumes(podSpec, volumes); err != nil {
		return nil, cfgcore.WrapError(err, "failed to generate pod volume")
	}

	if err := updateConfigurationManagerWithComponent(podSpec, tpls, ctx, cli, task.GetBuilderParams()); err != nil {
		return nil, cfgcore.WrapError(err, "failed to generate sidecar for configmap's reloader")
	}

	return configs, nil
}

func updateCMConfigSelectorLabels(cm *corev1.ConfigMap, tpl appsv1alpha1.ConfigTemplate) {
	if len(tpl.Keys) == 0 {
		return
	}
	if cm.Labels == nil {
		cm.Labels = make(map[string]string)
	}
	cm.Labels[constant.CMConfigurationCMKeysLabelKey] = strings.Join(tpl.Keys, ",")
}

// generateConfigMapFromTpl render config file by config template provided by provider.
func generateConfigMapFromTpl(tplBuilder *configTemplateBuilder,
	cmName string,
	tplCfg appsv1alpha1.ConfigTemplate,
	task *intctrltypes.ReconcileTask,
	ctx context.Context,
	cli client2.ReadonlyClient) (*corev1.ConfigMap, error) {
	// Render config template by TplEngine
	// The template namespace must be the same as the ClusterDefinition namespace
	configs, err := renderConfigMap(tplBuilder, tplCfg, ctx, cli)
	if err != nil {
=======
	renderWrapper := newTemplateRenderWrapper(cfgTemplateBuilder, task.Cluster, task.GetBuilderParams(), ctx, cli)
	if err := renderWrapper.renderConfigTemplate(task.Component.ConfigTemplates, obj); err != nil {
>>>>>>> 6c428bd5
		return nil, err
	}
	if err := renderWrapper.renderScriptTemplate(task.Component.ScriptTemplates, obj); err != nil {
		return nil, err
	}

<<<<<<< HEAD
	// Using ConfigMap cue template render to configmap of config
	return builder.BuildConfigMapWithTemplate(configs, task.GetBuilderParams(), cmName, tplCfg)
}

// renderConfigMap render config file using template engine
func renderConfigMap(
	tplBuilder *configTemplateBuilder,
	tplCfg appsv1alpha1.ConfigTemplate,
	ctx context.Context,
	cli client2.ReadonlyClient) (map[string]string, error) {
	cmObj := &corev1.ConfigMap{}
	//  Require template configmap exist
	if err := cli.Get(ctx, client.ObjectKey{
		Namespace: tplCfg.Namespace,
		Name:      tplCfg.ConfigTplRef,
	}, cmObj); err != nil {
		return nil, err
	}

	if len(cmObj.Data) == 0 {
		return map[string]string{}, nil
	}

	tplBuilder.setTplName(tplCfg.ConfigTplRef)
	renderedCfg, err := tplBuilder.render(cmObj.Data)
	if err != nil {
		return nil, cfgcore.WrapError(err, "failed to render configmap")
=======
	if sts, ok := obj.(*appsv1.StatefulSet); ok {
		updateStatefulLabelsWithTemplate(sts, renderWrapper.templateLabels)
>>>>>>> 6c428bd5
	}

<<<<<<< HEAD
// validateConfigMap validate config file against constraint
func validateConfigMap(
	renderedCfg map[string]string,
	tplCfg appsv1alpha1.ConfigTemplate,
	ctx context.Context,
	cli client2.ReadonlyClient) error {
	cfgTemplate := &appsv1alpha1.ConfigConstraint{}
	if len(tplCfg.ConfigConstraintRef) > 0 {
		if err := cli.Get(ctx, client.ObjectKey{
			Namespace: "",
			Name:      tplCfg.ConfigConstraintRef,
		}, cfgTemplate); err != nil {
			return cfgcore.WrapError(err, "failed to get ConfigConstraint, key[%v]", tplCfg)
		}
=======
	// Generate Pod Volumes for ConfigMap objects
	if err := intctrlutil.CreateOrUpdatePodVolumes(podSpec, renderWrapper.volumes); err != nil {
		return nil, cfgcore.WrapError(err, "failed to generate pod volume")
>>>>>>> 6c428bd5
	}

	if err := updateConfigManagerWithComponent(podSpec, task.Component.ConfigTemplates, ctx, cli, task.GetBuilderParams()); err != nil {
		return nil, cfgcore.WrapError(err, "failed to generate sidecar for configmap's reloader")
	}

	return renderWrapper.renderedObjs, nil
}

func updateStatefulLabelsWithTemplate(sts *appsv1.StatefulSet, allLabels map[string]string) {
	// full configmap upgrade
	existLabels := make(map[string]string)
	for key, val := range sts.Labels {
		if strings.HasPrefix(key, constant.ConfigurationTplLabelPrefixKey) {
			existLabels[key] = val
		}
	}

	// delete not exist configmap label
	deletedLabels := cfgcore.MapKeyDifference(existLabels, allLabels)
	for l := range deletedLabels.Iter() {
		delete(sts.Labels, l)
	}

	for key, val := range allLabels {
		sts.Labels[key] = val
	}
}

// updateConfigManagerWithComponent build the configmgr sidecar container and update it
// into PodSpec if configuration reload option is on
<<<<<<< HEAD
func updateConfigurationManagerWithComponent(podSpec *corev1.PodSpec, cfgTemplates []appsv1alpha1.ConfigTemplate, ctx context.Context, cli client2.ReadonlyClient, params builder.BuilderParams) error {
=======
func updateConfigManagerWithComponent(podSpec *corev1.PodSpec, cfgTemplates []appsv1alpha1.ComponentConfigSpec, ctx context.Context, cli client.Client, params builder.BuilderParams) error {
>>>>>>> 6c428bd5
	var (
		err error

		volumeDirs          []corev1.VolumeMount
		configManagerParams *cfgcm.ConfigManagerParams
	)

	if volumeDirs = getUsingVolumesByCfgTemplates(podSpec, cfgTemplates); len(volumeDirs) == 0 {
		return nil
	}
	if configManagerParams, err = buildConfigManagerParams(cli, ctx, cfgTemplates, volumeDirs, params); err != nil {
		return err
	}
	if configManagerParams == nil {
		return nil
	}

	container, err := builder.BuildCfgManagerContainer(configManagerParams)
	if err != nil {
		return err
	}
	updateTPLScriptVolume(podSpec, configManagerParams)

	// Add sidecar to podTemplate
	podSpec.Containers = append(podSpec.Containers, *container)

	// This sidecar container will be able to view and signal processes from other containers
	podSpec.ShareProcessNamespace = func() *bool { b := true; return &b }()
	return nil
}

func updateTPLScriptVolume(podSpec *corev1.PodSpec, configManager *cfgcm.ConfigManagerParams) {
	scriptVolume := configManager.ScriptVolume
	if scriptVolume == nil {
		return
	}

	// Ignore useless configtemplate
	podVolumes := podSpec.Volumes
	podVolumes, _ = intctrlutil.CreateOrUpdateVolume(podVolumes, scriptVolume.Name, func(volumeName string) corev1.Volume {
		return *scriptVolume
	}, nil)
	podSpec.Volumes = podVolumes
}

func getUsingVolumesByCfgTemplates(podSpec *corev1.PodSpec, cfgTemplates []appsv1alpha1.ComponentConfigSpec) []corev1.VolumeMount {
	var usingContainers []*corev1.Container

	// Ignore useless configTemplate
	firstCfg := 0
	for i, tpl := range cfgTemplates {
		usingContainers = intctrlutil.GetPodContainerWithVolumeMount(podSpec, tpl.VolumeName)
		if len(usingContainers) > 0 {
			firstCfg = i
			break
		}
	}

	// No container using any config template
	if len(usingContainers) == 0 {
		log.Log.Info(fmt.Sprintf("tpl config is not used by any container, and pass. tpl configs: %v", cfgTemplates))
		return nil
	}

	// Find first container using
	// Find out which configurations are used by the container
	volumeDirs := make([]corev1.VolumeMount, 0, len(cfgTemplates)+1)
	container := usingContainers[0]
	for i := firstCfg; i < len(cfgTemplates); i++ {
		tpl := cfgTemplates[i]
		// Ignore config template, e.g scripts configmap
		if !cfgutil.NeedReloadVolume(tpl) {
			continue
		}
		volume := intctrlutil.GetVolumeMountByVolume(container, tpl.VolumeName)
		if volume != nil {
			volumeDirs = append(volumeDirs, *volume)
		}
	}
	return volumeDirs
}

<<<<<<< HEAD
func buildConfigManagerParams(cli client2.ReadonlyClient, ctx context.Context, cfgTemplates []appsv1alpha1.ConfigTemplate, volumeDirs []corev1.VolumeMount, params builder.BuilderParams) (*cfgcm.ConfigManagerParams, error) {
=======
func buildConfigManagerParams(cli client.Client, ctx context.Context, cfgTemplates []appsv1alpha1.ComponentConfigSpec, volumeDirs []corev1.VolumeMount, params builder.BuilderParams) (*cfgcm.ConfigManagerParams, error) {
>>>>>>> 6c428bd5
	configManagerParams := &cfgcm.ConfigManagerParams{
		ManagerName:   constant.ConfigSidecarName,
		CharacterType: params.Component.CharacterType,
		SecreteName:   component.GenerateConnCredential(params.Cluster.Name),
		Image:         viper.GetString(constant.ConfigSidecarIMAGE),
		Volumes:       volumeDirs,
		Cluster:       params.Cluster,
	}

	var err error
	var reloadOptions *appsv1alpha1.ReloadOptions
	if reloadOptions, err = cfgutil.GetReloadOptions(cli, ctx, cfgTemplates); err != nil {
		return nil, err
	}
	if reloadOptions == nil {
		return nil, nil
	}
	if err = cfgcm.BuildConfigManagerContainerArgs(reloadOptions, volumeDirs, cli, ctx, configManagerParams); err != nil {
		return nil, err
	}
	return configManagerParams, nil
}<|MERGE_RESOLUTION|>--- conflicted
+++ resolved
@@ -19,7 +19,6 @@
 import (
 	"context"
 	"fmt"
-	client2 "github.com/apecloud/kubeblocks/internal/controller/client"
 	"math"
 	"strings"
 
@@ -300,7 +299,7 @@
 	obj client.Object,
 	podSpec *corev1.PodSpec,
 	ctx context.Context,
-	cli client2.ReadonlyClient) ([]client.Object, error) {
+	cli client.Client) ([]client.Object, error) {
 	// Need to merge configTemplateRef of ClusterVersion.Components[*].ConfigTemplateRefs and
 	// ClusterDefinition.Components[*].ConfigTemplateRefs
 	if len(task.Component.ConfigTemplates) == 0 && len(task.Component.ScriptTemplates) == 0 {
@@ -316,133 +315,21 @@
 		return nil, err
 	}
 
-<<<<<<< HEAD
-	configs := make([]client.Object, 0, len(tpls))
-	volumes := make(map[string]appsv1alpha1.ConfigTemplate, len(tpls))
-	// TODO Support Update ClusterVersionRef of Cluster
-	scheme, _ := appsv1alpha1.SchemeBuilder.Build()
-	cfgLables := make(map[string]string, len(tpls))
-	for _, tpl := range tpls {
-		cmName := cfgcore.GetInstanceCMName(obj, &tpl)
-		volumes[cmName] = tpl
-		// Configuration.kubeblocks.io/cfg-tpl-${ctpl-name}: ${cm-instance-name}
-		cfgLables[cfgcore.GenerateTPLUniqLabelKeyWithConfig(tpl.Name)] = cmName
-
-		// Generate ConfigMap objects for config files
-		cm, err := generateConfigMapFromTpl(cfgTemplateBuilder, cmName, tpl, task, ctx, cli)
-		if err != nil {
-			return nil, err
-		}
-		updateCMConfigSelectorLabels(cm, tpl)
-
-		// The owner of the configmap object is a cluster of users,
-		// in order to manage the life cycle of configmap
-		if err := controllerutil.SetOwnerReference(task.Cluster, cm, scheme); err != nil {
-			return nil, err
-		}
-		configs = append(configs, cm)
-	}
-	if sts, ok := obj.(*appsv1.StatefulSet); ok {
-		updateStatefulLabelsWithTemplate(sts, cfgLables)
-	}
-
-	// Generate Pod Volumes for ConfigMap objects
-	if err := intctrlutil.CreateOrUpdatePodVolumes(podSpec, volumes); err != nil {
-		return nil, cfgcore.WrapError(err, "failed to generate pod volume")
-	}
-
-	if err := updateConfigurationManagerWithComponent(podSpec, tpls, ctx, cli, task.GetBuilderParams()); err != nil {
-		return nil, cfgcore.WrapError(err, "failed to generate sidecar for configmap's reloader")
-	}
-
-	return configs, nil
-}
-
-func updateCMConfigSelectorLabels(cm *corev1.ConfigMap, tpl appsv1alpha1.ConfigTemplate) {
-	if len(tpl.Keys) == 0 {
-		return
-	}
-	if cm.Labels == nil {
-		cm.Labels = make(map[string]string)
-	}
-	cm.Labels[constant.CMConfigurationCMKeysLabelKey] = strings.Join(tpl.Keys, ",")
-}
-
-// generateConfigMapFromTpl render config file by config template provided by provider.
-func generateConfigMapFromTpl(tplBuilder *configTemplateBuilder,
-	cmName string,
-	tplCfg appsv1alpha1.ConfigTemplate,
-	task *intctrltypes.ReconcileTask,
-	ctx context.Context,
-	cli client2.ReadonlyClient) (*corev1.ConfigMap, error) {
-	// Render config template by TplEngine
-	// The template namespace must be the same as the ClusterDefinition namespace
-	configs, err := renderConfigMap(tplBuilder, tplCfg, ctx, cli)
-	if err != nil {
-=======
 	renderWrapper := newTemplateRenderWrapper(cfgTemplateBuilder, task.Cluster, task.GetBuilderParams(), ctx, cli)
 	if err := renderWrapper.renderConfigTemplate(task.Component.ConfigTemplates, obj); err != nil {
->>>>>>> 6c428bd5
 		return nil, err
 	}
 	if err := renderWrapper.renderScriptTemplate(task.Component.ScriptTemplates, obj); err != nil {
 		return nil, err
 	}
 
-<<<<<<< HEAD
-	// Using ConfigMap cue template render to configmap of config
-	return builder.BuildConfigMapWithTemplate(configs, task.GetBuilderParams(), cmName, tplCfg)
-}
-
-// renderConfigMap render config file using template engine
-func renderConfigMap(
-	tplBuilder *configTemplateBuilder,
-	tplCfg appsv1alpha1.ConfigTemplate,
-	ctx context.Context,
-	cli client2.ReadonlyClient) (map[string]string, error) {
-	cmObj := &corev1.ConfigMap{}
-	//  Require template configmap exist
-	if err := cli.Get(ctx, client.ObjectKey{
-		Namespace: tplCfg.Namespace,
-		Name:      tplCfg.ConfigTplRef,
-	}, cmObj); err != nil {
-		return nil, err
-	}
-
-	if len(cmObj.Data) == 0 {
-		return map[string]string{}, nil
-	}
-
-	tplBuilder.setTplName(tplCfg.ConfigTplRef)
-	renderedCfg, err := tplBuilder.render(cmObj.Data)
-	if err != nil {
-		return nil, cfgcore.WrapError(err, "failed to render configmap")
-=======
 	if sts, ok := obj.(*appsv1.StatefulSet); ok {
 		updateStatefulLabelsWithTemplate(sts, renderWrapper.templateLabels)
->>>>>>> 6c428bd5
-	}
-
-<<<<<<< HEAD
-// validateConfigMap validate config file against constraint
-func validateConfigMap(
-	renderedCfg map[string]string,
-	tplCfg appsv1alpha1.ConfigTemplate,
-	ctx context.Context,
-	cli client2.ReadonlyClient) error {
-	cfgTemplate := &appsv1alpha1.ConfigConstraint{}
-	if len(tplCfg.ConfigConstraintRef) > 0 {
-		if err := cli.Get(ctx, client.ObjectKey{
-			Namespace: "",
-			Name:      tplCfg.ConfigConstraintRef,
-		}, cfgTemplate); err != nil {
-			return cfgcore.WrapError(err, "failed to get ConfigConstraint, key[%v]", tplCfg)
-		}
-=======
+	}
+
 	// Generate Pod Volumes for ConfigMap objects
 	if err := intctrlutil.CreateOrUpdatePodVolumes(podSpec, renderWrapper.volumes); err != nil {
 		return nil, cfgcore.WrapError(err, "failed to generate pod volume")
->>>>>>> 6c428bd5
 	}
 
 	if err := updateConfigManagerWithComponent(podSpec, task.Component.ConfigTemplates, ctx, cli, task.GetBuilderParams()); err != nil {
@@ -474,11 +361,7 @@
 
 // updateConfigManagerWithComponent build the configmgr sidecar container and update it
 // into PodSpec if configuration reload option is on
-<<<<<<< HEAD
-func updateConfigurationManagerWithComponent(podSpec *corev1.PodSpec, cfgTemplates []appsv1alpha1.ConfigTemplate, ctx context.Context, cli client2.ReadonlyClient, params builder.BuilderParams) error {
-=======
 func updateConfigManagerWithComponent(podSpec *corev1.PodSpec, cfgTemplates []appsv1alpha1.ComponentConfigSpec, ctx context.Context, cli client.Client, params builder.BuilderParams) error {
->>>>>>> 6c428bd5
 	var (
 		err error
 
@@ -561,11 +444,7 @@
 	return volumeDirs
 }
 
-<<<<<<< HEAD
-func buildConfigManagerParams(cli client2.ReadonlyClient, ctx context.Context, cfgTemplates []appsv1alpha1.ConfigTemplate, volumeDirs []corev1.VolumeMount, params builder.BuilderParams) (*cfgcm.ConfigManagerParams, error) {
-=======
 func buildConfigManagerParams(cli client.Client, ctx context.Context, cfgTemplates []appsv1alpha1.ComponentConfigSpec, volumeDirs []corev1.VolumeMount, params builder.BuilderParams) (*cfgcm.ConfigManagerParams, error) {
->>>>>>> 6c428bd5
 	configManagerParams := &cfgcm.ConfigManagerParams{
 		ManagerName:   constant.ConfigSidecarName,
 		CharacterType: params.Component.CharacterType,
