/*
Copyright (C) 2022-2023 ApeCloud Co., Ltd

This file is part of KubeBlocks project

This program is free software: you can redistribute it and/or modify
it under the terms of the GNU Affero General Public License as published by
the Free Software Foundation, either version 3 of the License, or
(at your option) any later version.

This program is distributed in the hope that it will be useful
but WITHOUT ANY WARRANTY; without even the implied warranty of
MERCHANTABILITY or FITNESS FOR A PARTICULAR PURPOSE.  See the
GNU Affero General Public License for more details.

You should have received a copy of the GNU Affero General Public License
along with this program.  If not, see <http://www.gnu.org/licenses/>.
*/

package lifecycle

import (
	"time"

	snapshotv1 "github.com/kubernetes-csi/external-snapshotter/client/v6/apis/volumesnapshot/v1"
	"k8s.io/apimachinery/pkg/runtime"
	"k8s.io/apimachinery/pkg/runtime/schema"
	utilruntime "k8s.io/apimachinery/pkg/util/runtime"
	clientgoscheme "k8s.io/client-go/kubernetes/scheme"
	"sigs.k8s.io/controller-runtime/pkg/client"

	appsv1alpha1 "github.com/apecloud/kubeblocks/apis/apps/v1alpha1"
	dataprotectionv1alpha1 "github.com/apecloud/kubeblocks/apis/dataprotection/v1alpha1"
	extensionsv1alpha1 "github.com/apecloud/kubeblocks/apis/extensions/v1alpha1"
	client2 "github.com/apecloud/kubeblocks/internal/controller/client"
)

var (
	scheme = runtime.NewScheme()
)

func init() {
	utilruntime.Must(clientgoscheme.AddToScheme(scheme))

	utilruntime.Must(appsv1alpha1.AddToScheme(scheme))
	utilruntime.Must(dataprotectionv1alpha1.AddToScheme(scheme))
	utilruntime.Must(snapshotv1.AddToScheme(scheme))
	utilruntime.Must(extensionsv1alpha1.AddToScheme(scheme))
}

<<<<<<< HEAD
type Action string

const (
	CREATE = Action("CREATE")
	UPDATE = Action("UPDATE")
	DELETE = Action("DELETE")
	STATUS = Action("STATUS")
=======
const (
	// TODO: deduplicate
	clusterDefLabelKey     = "clusterdefinition.kubeblocks.io/name"
	clusterVersionLabelKey = "clusterversion.kubeblocks.io/name"
>>>>>>> a212635c
)

// default reconcile requeue after duration
var requeueDuration = time.Millisecond * 100

type gvkNObjKey struct {
	schema.GroupVersionKind
	client.ObjectKey
}

type clusterOwningObjects map[gvkNObjKey]client.Object

type delegateClient struct {
	client.Client
}

var _ client2.ReadonlyClient = delegateClient{}<|MERGE_RESOLUTION|>--- conflicted
+++ resolved
@@ -48,7 +48,6 @@
 	utilruntime.Must(extensionsv1alpha1.AddToScheme(scheme))
 }
 
-<<<<<<< HEAD
 type Action string
 
 const (
@@ -56,12 +55,6 @@
 	UPDATE = Action("UPDATE")
 	DELETE = Action("DELETE")
 	STATUS = Action("STATUS")
-=======
-const (
-	// TODO: deduplicate
-	clusterDefLabelKey     = "clusterdefinition.kubeblocks.io/name"
-	clusterVersionLabelKey = "clusterversion.kubeblocks.io/name"
->>>>>>> a212635c
 )
 
 // default reconcile requeue after duration
