/*
Copyright (C) 2022-2023 ApeCloud Co., Ltd

This file is part of KubeBlocks project

This program is free software: you can redistribute it and/or modify
it under the terms of the GNU Affero General Public License as published by
the Free Software Foundation, either version 3 of the License, or
(at your option) any later version.

This program is distributed in the hope that it will be useful
but WITHOUT ANY WARRANTY; without even the implied warranty of
MERCHANTABILITY or FITNESS FOR A PARTICULAR PURPOSE.  See the
GNU Affero General Public License for more details.

You should have received a copy of the GNU Affero General Public License
along with this program.  If not, see <http://www.gnu.org/licenses/>.
*/

package lifecycle

import (
	"context"
	"errors"
	"fmt"
	"reflect"
	"strings"

	"github.com/go-logr/logr"
	corev1 "k8s.io/api/core/v1"
	apierrors "k8s.io/apimachinery/pkg/api/errors"
	"k8s.io/apimachinery/pkg/api/meta"
	metav1 "k8s.io/apimachinery/pkg/apis/meta/v1"
	"k8s.io/client-go/tools/record"
	ctrl "sigs.k8s.io/controller-runtime"
	"sigs.k8s.io/controller-runtime/pkg/client"
	"sigs.k8s.io/controller-runtime/pkg/controller/controllerutil"

	appsv1alpha1 "github.com/apecloud/kubeblocks/apis/apps/v1alpha1"
	opsutil "github.com/apecloud/kubeblocks/controllers/apps/operations/util"
	"github.com/apecloud/kubeblocks/internal/constant"
	roclient "github.com/apecloud/kubeblocks/internal/controller/client"
	"github.com/apecloud/kubeblocks/internal/controller/graph"
	ictrltypes "github.com/apecloud/kubeblocks/internal/controller/types"
	intctrlutil "github.com/apecloud/kubeblocks/internal/controllerutil"
)

// TODO: cluster plan builder can be abstracted as a common flow

// ClusterTransformContext a graph.TransformContext implementation for Cluster reconciliation
type ClusterTransformContext struct {
	context.Context
	Client roclient.ReadonlyClient
	record.EventRecorder
	logr.Logger
	Cluster     *appsv1alpha1.Cluster
	OrigCluster *appsv1alpha1.Cluster
	ClusterDef  *appsv1alpha1.ClusterDefinition
	ClusterVer  *appsv1alpha1.ClusterVersion
}

// clusterPlanBuilder a graph.PlanBuilder implementation for Cluster reconciliation
type clusterPlanBuilder struct {
	req          ctrl.Request
	cli          client.Client
	transCtx     *ClusterTransformContext
	transformers graph.TransformerChain
}

// clusterPlan a graph.Plan implementation for Cluster reconciliation
type clusterPlan struct {
	dag      *graph.DAG
	walkFunc graph.WalkFunc
	cli      client.Client
	transCtx *ClusterTransformContext
}

var _ graph.TransformContext = &ClusterTransformContext{}
var _ graph.PlanBuilder = &clusterPlanBuilder{}
var _ graph.Plan = &clusterPlan{}

// TransformContext implementation

func (c *ClusterTransformContext) GetContext() context.Context {
	return c.Context
}

func (c *ClusterTransformContext) GetClient() roclient.ReadonlyClient {
	return c.Client
}

func (c *ClusterTransformContext) GetRecorder() record.EventRecorder {
	return c.EventRecorder
}

func (c *ClusterTransformContext) GetLogger() logr.Logger {
	return c.Logger
}

// PlanBuilder implementation

func (c *clusterPlanBuilder) Init() error {
	cluster := &appsv1alpha1.Cluster{}
	if err := c.cli.Get(c.transCtx.Context, c.req.NamespacedName, cluster); err != nil {
		return err
	}

	c.transCtx.Cluster = cluster
	c.transCtx.OrigCluster = cluster.DeepCopy()
	c.transformers = append(c.transformers, &initTransformer{
		cluster:       c.transCtx.Cluster,
		originCluster: c.transCtx.OrigCluster,
	})
	return nil
}

func (c *clusterPlanBuilder) AddTransformer(transformer ...graph.Transformer) graph.PlanBuilder {
	c.transformers = append(c.transformers, transformer...)
	return c
}

func (c *clusterPlanBuilder) AddParallelTransformer(transformer ...graph.Transformer) graph.PlanBuilder {
	c.transformers = append(c.transformers, &ParallelTransformers{transformers: transformer})
	return c
}

// Build runs all transformers to generate a plan
func (c *clusterPlanBuilder) Build() (graph.Plan, error) {
	var err error
	defer func() {
		// set apply resource condition
		// if cluster is being deleted, no need to set apply resource condition
		if c.transCtx.Cluster.IsDeleting() {
			return
		}
		preCheckCondition := meta.FindStatusCondition(c.transCtx.Cluster.Status.Conditions, appsv1alpha1.ConditionTypeProvisioningStarted)
		if preCheckCondition == nil {
			// this should not happen
			return
		}
		// if pre-check failed, this is a fast return, no need to set apply resource condition
		if preCheckCondition.Status != metav1.ConditionTrue {
			sendWaringEventWithError(c.transCtx.GetRecorder(), c.transCtx.Cluster, ReasonPreCheckFailed, err)
			return
		}
		setApplyResourceCondition(&c.transCtx.Cluster.Status.Conditions, c.transCtx.Cluster.Generation, err)
		sendWaringEventWithError(c.transCtx.GetRecorder(), c.transCtx.Cluster, ReasonApplyResourcesFailed, err)
	}()

	// new a DAG and apply chain on it
	dag := graph.NewDAG()
	err = c.transformers.ApplyTo(c.transCtx, dag)
	c.transCtx.Logger.V(1).Info(fmt.Sprintf("DAG: %s", dag))

	// construct execution plan
	plan := &clusterPlan{
		dag:      dag,
		walkFunc: c.defaultWalkFuncWithLogging,
		cli:      c.cli,
		transCtx: c.transCtx,
	}
	return plan, err
}

// Plan implementation

func (p *clusterPlan) Execute() error {
	err := p.dag.WalkReverseTopoOrder(p.walkFunc)
	if err != nil {
		if hErr := p.handlePlanExecutionError(err); hErr != nil {
			return hErr
		}
	}
	return err
}

func (p *clusterPlan) handlePlanExecutionError(err error) error {
	clusterCopy := p.transCtx.OrigCluster.DeepCopy()
	condition := newFailedApplyResourcesCondition(err)
	meta.SetStatusCondition(&clusterCopy.Status.Conditions, condition)
	sendWaringEventWithError(p.transCtx.GetRecorder(), clusterCopy, ReasonApplyResourcesFailed, err)
	return p.cli.Status().Patch(p.transCtx.Context, clusterCopy, client.MergeFrom(p.transCtx.OrigCluster))
}

// Do the real works

// NewClusterPlanBuilder returns a clusterPlanBuilder powered PlanBuilder
func NewClusterPlanBuilder(ctx intctrlutil.RequestCtx, cli client.Client, req ctrl.Request) graph.PlanBuilder {
	return &clusterPlanBuilder{
		req: req,
		cli: cli,
		transCtx: &ClusterTransformContext{
			Context:       ctx.Ctx,
			Client:        cli,
			EventRecorder: ctx.Recorder,
			Logger:        ctx.Log,
		},
	}
}

func (c *clusterPlanBuilder) defaultWalkFuncWithLogging(vertex graph.Vertex) error {
	node, ok := vertex.(*ictrltypes.LifecycleVertex)
	err := c.defaultWalkFunc(vertex)
	if err != nil {
		if !ok {
			c.transCtx.Logger.Error(err, "")
		} else {
			if node.Action == nil {
				c.transCtx.Logger.Error(err, fmt.Sprintf("%T", node))
			} else {
				c.transCtx.Logger.Error(err, fmt.Sprintf("%s %T error", *node.Action, node.Obj))
			}
		}
	}
	return err
}

// TODO: retry strategy on error
func (c *clusterPlanBuilder) defaultWalkFunc(vertex graph.Vertex) error {
	node, ok := vertex.(*ictrltypes.LifecycleVertex)
	if !ok {
		return fmt.Errorf("wrong vertex type %v", vertex)
	}
	if node.Action == nil {
		return errors.New("node action can't be nil")
	}

	// cluster object has more business to do, handle them here
	if _, ok = node.Obj.(*appsv1alpha1.Cluster); ok {
		if err := c.reconcileCluster(node); err != nil {
			return err
		}
	}
	return c.reconcileObject(node)
}

func (c *clusterPlanBuilder) reconcileObject(node *ictrltypes.LifecycleVertex) error {
	switch *node.Action {
	case ictrltypes.CREATE:
		err := c.cli.Create(c.transCtx.Context, node.Obj)
		if err != nil && !apierrors.IsAlreadyExists(err) {
			return err
		}
	case ictrltypes.UPDATE:
		if node.Immutable {
			return nil
		}
		err := c.cli.Update(c.transCtx.Context, node.Obj)
		if err != nil && !apierrors.IsNotFound(err) {
			return err
		}
	case ictrltypes.PATCH:
		patch := client.MergeFrom(node.ObjCopy)
		if err := c.cli.Patch(c.transCtx.Context, node.Obj, patch); !apierrors.IsNotFound(err) {
			c.transCtx.Logger.Error(err, fmt.Sprintf("patch %T error", node.ObjCopy))
			return err
		}
<<<<<<< HEAD
	case DELETE:
		if controllerutil.RemoveFinalizer(node.obj, constant.DBClusterFinalizerName) {
			err := c.cli.Update(c.transCtx.Context, node.obj)
=======
	case ictrltypes.DELETE:
		if controllerutil.RemoveFinalizer(node.Obj, constant.DBClusterFinalizerName) {
			err := c.cli.Update(c.transCtx.Context, node.Obj)
>>>>>>> a212635c
			if err != nil && !apierrors.IsNotFound(err) {
				return err
			}
		}
		// delete secondary objects
		if _, ok := node.Obj.(*appsv1alpha1.Cluster); !ok {
			// retain backup for data protection even if the cluster is wiped out.
			if strings.EqualFold(node.Obj.GetLabels()[constant.BackupProtectionLabelKey], constant.BackupRetain) {
				return nil
			}
			err := intctrlutil.BackgroundDeleteObject(c.cli, c.transCtx.Context, node.Obj)
			// err := c.cli.Delete(c.transCtx.Context, node.obj)
			if err != nil && !apierrors.IsNotFound(err) {
				return err
			}
		}
	case ictrltypes.STATUS:
		patch := client.MergeFrom(node.ObjCopy)
		if err := c.cli.Status().Patch(c.transCtx.Context, node.Obj, patch); err != nil {
			return err
		}
		// handle condition and phase changing triggered events
		if newCluster, ok := node.Obj.(*appsv1alpha1.Cluster); ok {
			oldCluster, _ := node.ObjCopy.(*appsv1alpha1.Cluster)
			c.emitConditionUpdatingEvent(oldCluster.Status.Conditions, newCluster.Status.Conditions)
			c.emitStatusUpdatingEvent(oldCluster.Status, newCluster.Status)
		}
	case ictrltypes.NOOP:
		// nothing
	}
	return nil
}

func (c *clusterPlanBuilder) reconcileCluster(node *ictrltypes.LifecycleVertex) error {
	cluster := node.Obj.(*appsv1alpha1.Cluster).DeepCopy()
	origCluster := node.ObjCopy.(*appsv1alpha1.Cluster)
	switch *node.Action {
	// cluster.meta and cluster.spec might change
	case ictrltypes.STATUS:
		if !reflect.DeepEqual(cluster.ObjectMeta, origCluster.ObjectMeta) || !reflect.DeepEqual(cluster.Spec, origCluster.Spec) {
			// TODO: we should Update instead of Patch cluster object,
			// TODO: but Update failure happens too frequently as other controllers are updating cluster object too.
			// TODO: use Patch here, revert to Update after refactoring done
			// if err := c.cli.Update(c.ctx.Ctx, cluster); err != nil {
			//	tmpCluster := &appsv1alpha1.Cluster{}
			//	err = c.cli.Get(c.ctx.Ctx,client.ObjectKeyFromObject(origCluster), tmpCluster)
			//	c.ctx.Log.Error(err, fmt.Sprintf("update %T error, orig: %v, curr: %v, api-server: %v", origCluster, origCluster, cluster, tmpCluster))
			//	return err
			// }
			patch := client.MergeFrom(origCluster.DeepCopy())
			if err := c.cli.Patch(c.transCtx.Context, cluster, patch); err != nil {
				// log for debug
				// TODO:(free6om) make error message smaller when refactor done.
				c.transCtx.Logger.Error(err, fmt.Sprintf("patch %T error, orig: %v, curr: %v", origCluster, origCluster, cluster))
				return err
			}
		}
	case ictrltypes.CREATE, ictrltypes.UPDATE:
		return fmt.Errorf("cluster can't be created or updated: %s", cluster.Name)
	}
	return nil
}

func (c *clusterPlanBuilder) emitConditionUpdatingEvent(oldConditions, newConditions []metav1.Condition) {
	for _, newCondition := range newConditions {
		oldCondition := meta.FindStatusCondition(oldConditions, newCondition.Type)
		// filtered in cluster creation
		if oldCondition == nil && newCondition.Status == metav1.ConditionFalse {
			return
		}
		if !reflect.DeepEqual(oldCondition, &newCondition) {
			eType := corev1.EventTypeNormal
			if newCondition.Status == metav1.ConditionFalse {
				eType = corev1.EventTypeWarning
			}
			c.transCtx.EventRecorder.Event(c.transCtx.Cluster, eType, newCondition.Reason, newCondition.Message)
		}
	}
}

func (c *clusterPlanBuilder) emitStatusUpdatingEvent(oldStatus, newStatus appsv1alpha1.ClusterStatus) {
	cluster := c.transCtx.Cluster
	if !reflect.DeepEqual(oldStatus, newStatus) {
		_ = opsutil.MarkRunningOpsRequestAnnotation(c.transCtx.Context, c.cli, cluster)
	}
	newPhase := newStatus.Phase
	if newPhase == oldStatus.Phase {
		return
	}
	eType := corev1.EventTypeNormal
	message := ""
	switch newPhase {
	case appsv1alpha1.RunningClusterPhase:
		message = fmt.Sprintf("Cluster: %s is ready, current phase is %s", cluster.Name, newPhase)
	case appsv1alpha1.StoppedClusterPhase:
		message = fmt.Sprintf("Cluster: %s stopped successfully.", cluster.Name)
	case appsv1alpha1.FailedClusterPhase, appsv1alpha1.AbnormalClusterPhase:
		message = fmt.Sprintf("Cluster: %s is %s, check according to the components message", cluster.Name, newPhase)
		eType = corev1.EventTypeWarning
	}
	if len(message) > 0 {
		c.transCtx.EventRecorder.Event(cluster, eType, string(newPhase), message)
	}
}<|MERGE_RESOLUTION|>--- conflicted
+++ resolved
@@ -255,15 +255,9 @@
 			c.transCtx.Logger.Error(err, fmt.Sprintf("patch %T error", node.ObjCopy))
 			return err
 		}
-<<<<<<< HEAD
-	case DELETE:
-		if controllerutil.RemoveFinalizer(node.obj, constant.DBClusterFinalizerName) {
-			err := c.cli.Update(c.transCtx.Context, node.obj)
-=======
 	case ictrltypes.DELETE:
 		if controllerutil.RemoveFinalizer(node.Obj, constant.DBClusterFinalizerName) {
 			err := c.cli.Update(c.transCtx.Context, node.Obj)
->>>>>>> a212635c
 			if err != nil && !apierrors.IsNotFound(err) {
 				return err
 			}
