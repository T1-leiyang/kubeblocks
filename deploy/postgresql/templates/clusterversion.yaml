--- conflicted
+++ resolved
@@ -69,10 +69,8 @@
       systemAccountSpec:
         cmdExecutorConfig:
           image: {{ .Values.image.registry | default "docker.io" }}/{{ .Values.image.repository }}:12.14.1
-<<<<<<< HEAD
       switchoverSpec:
         image: {{ .Values.image.registry | default "docker.io" }}/{{ .Values.image.repository }}:12.14.1
-=======
 
 ---
 apiVersion: apps.kubeblocks.io/v1alpha1
@@ -114,6 +112,8 @@
       systemAccountSpec:
         cmdExecutorConfig:
           image: {{ .Values.image.registry | default "docker.io" }}/{{ .Values.image.repository }}:12.15.0
+      switchoverSpec:
+        image: {{ .Values.image.registry | default "docker.io" }}/{{ .Values.image.repository }}:12.15.0
 
 ---
 apiVersion: apps.kubeblocks.io/v1alpha1
@@ -140,4 +140,5 @@
       systemAccountSpec:
         cmdExecutorConfig:
           image: {{ .Values.image.registry | default "docker.io" }}/{{ .Values.image.repository }}:14.8.0
->>>>>>> 1417e3d3
+      switchoverSpec:
+        image: {{ .Values.image.registry | default "docker.io" }}/{{ .Values.image.repository }}:14.8.0