# Default values for kubeblocks
# This is a YAML-formatted file.
# Declare variables to be passed into your templates.

# Enabled this if you wish to install controller deployment
replicaCount: 1

image:
  repository: docker.io/infracreate/kubeblocks
  pullPolicy: IfNotPresent
  # Overrides the image tag whose default is the chart appVersion.
  tag: ""

imagePullSecrets: []
nameOverride: ""
fullnameOverride: ""

loggerSettings:
  # Development Mode defaults(encoder=consoleEncoder,logLevel=Debug,stackTraceLevel=Warn).
  # Production Mode defaults(encoder=jsonEncoder,logLevel=Info,stackTraceLevel=Error) (default false)
  developmentMode: false
  # log encoding (one of 'json' or 'console')
  encoder: console
  # log level, can be one of 'debug', 'info', 'error', or any integer value > 0 
  # which corresponds to custom debug levels of increasing verbosity.
  level:
  # Zap time encoding (one of 'epoch', 'millis', 'nano', 'iso8601', 'rfc3339' or 
  # 'rfc3339nano'). Defaults to 'iso8601'.
  timeEncoding: 'iso8601'

serviceAccount:
  # Specifies whether a service account should be created
  create: true
  # Annotations to add to the service account
  annotations: {}
  # The name of the service account to use.
  # If not set and create is true, a name is generated using the fullname template
  name: ""

podAnnotations: {}

securityContext:
  allowPrivilegeEscalation: false
  capabilities:
    drop:
    - ALL

podSecurityContext:
  runAsNonRoot: true
  # readOnlyRootFilesystem: true
  # runAsUser: 1000
  # fsGroup: 2000
  # TODO(user): For common cases that do not require escalating privileges
  # it is recommended to ensure that all your Pods/Containers are restrictive.
  # More info: https://kubernetes.io/docs/concepts/security/pod-security-standards/#restricted
  # Please uncomment the following code if your project does NOT have to work on old Kubernetes
  # versions < 1.19 or on vendors versions which do NOT support this field by default (i.e. Openshift < 4.11 ).
  # seccompProfile:
  #   type: RuntimeDefault

service:
  type: ClusterIP
  port: 9443
  # -- Service node port.
  # Only used if `service.type` is `NodePort`.
  nodePort:


## Metrics serviceMonitor parameters
## Enable this if you're using Prometheus Operator
##
serviceMonitor:
  enabled: false
  # metrics server will be exposed at this port.
  port: 8080
  # Only used if `service.type` is `NodePort`.
  nodePort:

# -- Topology spread constraints.
topologySpreadConstraints: []

resources: {}
  # We usually recommend not to specify default resources and to leave this as a conscious
  # choice for the user. This also increases chances charts run on environments with little
  # resources, such as Minikube. If you do want to specify resources, uncomment the following
  # lines, adjust them as necessary, and remove the curly braces after 'resources:'.
  # TODO(user): Configure the resources accordingly based on the project requirements.
  # More info: https://kubernetes.io/docs/concepts/configuration/manage-resources-containers/
  # limits:
  #   cpu: 500m
  #   memory: 128Mi
  # requests:
  #   cpu: 10m
  #   memory: 64Mi

autoscaling:
  enabled: false
  minReplicas: 1
  maxReplicas: 100
  targetCPUUtilizationPercentage: 80
  # targetMemoryUtilizationPercentage: 80

nodeSelector: {}

tolerations: []

affinity: {}

podDisruptionBudget:
  minAvailable: 1
  maxUnavailable:

admissionWebhooks:
  enabled: true
  createSelfSignedCert: true

monitor:
  image:
    repository: docker.io/infracreate/kubeblocks
    pullPolicy: IfNotPresent
    # Overrides the image tag whose default is the chart appVersion.
    tag: ""

dashboards:
  ## If false, dashboards will not be installed
  ##
  enabled: false

# Data protection settings
dataProtection:
  ## disableVolumeSnapshot - set this to true if cluster does not have snapshot.storage.k8s.io API installed
  disableVolumeSnapshot: false


# Sub-charts
prometheus:
  ## If false, prometheus sub-chart will not be installed
  ##
  enabled: false

  alertmanager:
    ## If false, alertmanager will not be installed
    ##
    enabled: true

    persistentVolume:
      ## If true, alertmanager will create/use a Persistent Volume Claim
      ## If false, use emptyDir
      ##
      enabled: false

      ## alertmanager data Persistent Volume size
      ##
      size: 2Gi

  kubeStateMetrics:
    ## If false, kube-state-metrics sub-chart will not be installed
    ##
    enabled: false

  nodeExporter:
    ## If false, node-exporter will not be installed
    ##
    enabled: false

    podSecurityPolicy:
      enabled: false

  server:
    ## Prometheus server container name
    ##
    enabled: true

    global:
      ## How frequently to scrape targets by default
      ##
      scrape_interval: 30s
      ## How long until a scrape request times out
      ##
      scrape_timeout: 10s
      ## How frequently to evaluate rules
      ##
      evaluation_interval: 30s

    ## Prefix used to register routes, overriding externalUrl route.
    ## Useful for proxies that rewrite URLs.
    ##
    routePrefix: /

    persistentVolume:
      ## If true, Prometheus server will create/use a Persistent Volume Claim
      ## If false, use emptyDir
      ##
      enabled: false

      ## Prometheus server data Persistent Volume size
      ##
      size: 8Gi

  pushgateway:
    ## If false, pushgateway will not be installed
    ##
    enabled: false

grafana:
  ## If false, grafana sub-chart will not be installed
  ##
  enabled: false

  ## Timezone for the default dashboards
  ## Other options are: browser or a specific timezone, i.e. Europe/Luxembourg
  ##
  defaultDashboardsTimezone:

  adminUser: admin
  adminPassword: abc

  sidecar:
    dashboards:
      enabled: true
      label: grafana_dashboard
      labelValue: "1"

    datasources:
      enabled: true
      label: grafana_datasource
      labelValue: "1"

      defaultDatasourceEnabled: true
      uid: prometheus

  testFramework:
    enabled: false



loadbalancer:
<<<<<<< HEAD
  enabled: false
=======
  enabled: false


wesql:
  enabled: true
>>>>>>> 40c517b7
<|MERGE_RESOLUTION|>--- conflicted
+++ resolved
@@ -235,12 +235,8 @@
 
 
 loadbalancer:
-<<<<<<< HEAD
-  enabled: false
-=======
   enabled: false
 
 
 wesql:
   enabled: true
->>>>>>> 40c517b7
